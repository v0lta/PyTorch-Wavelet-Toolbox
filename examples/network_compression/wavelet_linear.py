--- conflicted
+++ resolved
@@ -113,17 +113,10 @@
         c_lst = wavedec(x.unsqueeze(1), self.wavelet, level=self.scales)
         shape_lst = [c_el.shape[-1] for c_el in c_lst]
         c_tensor = torch.cat([c for c in c_lst], -1)
-<<<<<<< HEAD
         assert (
             shape_lst == self.coefficient_len_lst[::-1]
         ), "Wavelet shape assumptions false. This is a bug."
-        return c_tensor
-=======
-        assert shape_lst == self.coefficient_len_lst[::-1], (
-            "Wavelet shape assumptions false. This is a bug."
-        )
         return c_tensor.squeeze(1)
->>>>>>> c01682e9
 
 
 class WaveletReconstruction1D(torch.nn.Module):
