--- conflicted
+++ resolved
@@ -243,7 +243,6 @@
 @pytest.mark.parametrize("level", [1, 2, 3, 4])
 @pytest.mark.parametrize("wavelet_str", ["db2"])
 @pytest.mark.parametrize("pywt_boundary", ["zero"])
-<<<<<<< HEAD
 @pytest.mark.parametrize("order", ["freq", "natural"])
 def test_order_1d(level: int, wavelet_str: str, pywt_boundary: str, order: str) -> None:
     """Test the packets in natural order."""
@@ -264,10 +263,7 @@
 @pytest.mark.parametrize("level", [1, 2, 3, 4])
 @pytest.mark.parametrize("wavelet_str", ["db2"])
 @pytest.mark.parametrize("pywt_boundary", ["zero"])
-def test_freq_order(level: int, wavelet_str: str, pywt_boundary: str) -> None:
-=======
 def test_freq_order_2d(level: int, wavelet_str: str, pywt_boundary: str) -> None:
->>>>>>> 848d0f75
     """Test the packets in frequency order."""
     face = datasets.face()
     wavelet = pywt.Wavelet(wavelet_str)
