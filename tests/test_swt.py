"""Test the stationary wavelet transformation code."""

from typing import Optional

import numpy as np
import pytest
import pywt
import torch

# from ptwt._stationary_transform import _iswt, _swt
from src.ptwt._stationary_transform import _iswt, _swt


@pytest.mark.parametrize("level", [1, 2, None])
<<<<<<< HEAD
@pytest.mark.parametrize("size", [[1, 32], [3, 64], [5, 64]])
@pytest.mark.parametrize("wavelet", ["db1", "db2"])
def test_swt_1d(level, size, wavelet):
=======
def test_swt_1d(level: Optional[int], size: int, wavelet: str) -> None:
>>>>>>> 38901ce4
    """Test the 1d swt."""
    signal = np.random.normal(size=size).astype(np.float64)
    ptwt_coeff = _swt(torch.from_numpy(signal), wavelet, level=level)
    pywt_coeff = pywt.swt(signal, wavelet, level, trim_approx=True, norm=False)
    test_list = []
    for a, b in zip(ptwt_coeff, pywt_coeff):
        test_list.extend([np.allclose(ael.numpy(), bel) for ael, bel in zip(a, b)])
    assert all(test_list)


@pytest.mark.parametrize("level", [1, 2, None])
@pytest.mark.parametrize("size", [[1, 32], [5, 64]])
@pytest.mark.parametrize("wavelet", ["db1", "db2"])
def test_iswt_1d(level, size, wavelet):
    """Ensure iswt inverts swt."""
    signal = np.random.normal(size=size).astype(np.float64)
    # signal = np.stack([np.arange(32)] * 3).astype(np.float64)
    ptwt_coeff = _swt(torch.from_numpy(signal), wavelet, level=level)
    rec = _iswt(ptwt_coeff, wavelet)
    assert np.allclose(rec.numpy(), signal)


# TODO: test beyond 2d.
@pytest.mark.parametrize("size", [[32, 64], [32, 128], [3, 32, 256]])
@pytest.mark.parametrize("wavelet", ["db1", "db2", "sym5"])
@pytest.mark.parametrize("level", [1, 2, 3])  # TODO: None
@pytest.mark.parametrize("axis", [1, -1])
def test_swt_1d_slow(level, size, wavelet, axis):
    """Test the 1d swt."""
    signal = np.random.normal(size=size).astype(np.float64)
    ptwt_coeff = _swt(torch.from_numpy(signal), wavelet, level=level, axis=axis)
    pywt_coeff = pywt.swt(
        signal, wavelet, level, trim_approx=True, norm=False, axis=axis
    )
    test_list = []
    for a, b in zip(ptwt_coeff, pywt_coeff):
        test_list.extend([np.allclose(ael.numpy(), bel) for ael, bel in zip(a, b)])
    assert all(test_list)
    rec = _iswt(ptwt_coeff, wavelet, axis=axis)
    assert np.allclose(rec.numpy(), signal)<|MERGE_RESOLUTION|>--- conflicted
+++ resolved
@@ -12,13 +12,9 @@
 
 
 @pytest.mark.parametrize("level", [1, 2, None])
-<<<<<<< HEAD
 @pytest.mark.parametrize("size", [[1, 32], [3, 64], [5, 64]])
 @pytest.mark.parametrize("wavelet", ["db1", "db2"])
-def test_swt_1d(level, size, wavelet):
-=======
 def test_swt_1d(level: Optional[int], size: int, wavelet: str) -> None:
->>>>>>> 38901ce4
     """Test the 1d swt."""
     signal = np.random.normal(size=size).astype(np.float64)
     ptwt_coeff = _swt(torch.from_numpy(signal), wavelet, level=level)
@@ -32,7 +28,7 @@
 @pytest.mark.parametrize("level", [1, 2, None])
 @pytest.mark.parametrize("size", [[1, 32], [5, 64]])
 @pytest.mark.parametrize("wavelet", ["db1", "db2"])
-def test_iswt_1d(level, size, wavelet):
+def test_iswt_1d(level: Optional[int], size: int, wavelet: str) -> None:
     """Ensure iswt inverts swt."""
     signal = np.random.normal(size=size).astype(np.float64)
     # signal = np.stack([np.arange(32)] * 3).astype(np.float64)
@@ -46,7 +42,7 @@
 @pytest.mark.parametrize("wavelet", ["db1", "db2", "sym5"])
 @pytest.mark.parametrize("level", [1, 2, 3])  # TODO: None
 @pytest.mark.parametrize("axis", [1, -1])
-def test_swt_1d_slow(level, size, wavelet, axis):
+def test_swt_1d_slow(level: Optional[int], size: int, wavelet: str, axis: int) -> None:
     """Test the 1d swt."""
     signal = np.random.normal(size=size).astype(np.float64)
     ptwt_coeff = _swt(torch.from_numpy(signal), wavelet, level=level, axis=axis)
