"""Compute separable convolution-based transforms.

This module takes multi-dimensional convolutions apart.
It uses single-dimensional convolutions to transform
axes individually.
Under the hood, code in this module transforms all dimensions
using torch.nn.functional.conv1d and it's transpose.
"""

from __future__ import annotations

from typing import Optional, Union

import numpy as np
import torch

from ._util import (
    _as_wavelet,
    _check_same_device_dtype,
    _postprocess_coeffs,
    _postprocess_tensor,
    _preprocess_coeffs,
    _preprocess_tensor,
)
from .constants import (
    BoundaryMode,
    WaveletCoeff2dSeparable,
    WaveletCoeffNd,
    WaveletDetailDict,
)
<<<<<<< HEAD
from .constants import BoundaryMode, Wavelet, WaveletCoeff2dSeparable, WaveletCoeffNd
=======
>>>>>>> 85b898a6
from .conv_transform import wavedec, waverec


def _separable_conv_dwtn_(
    rec_dict: WaveletDetailDict,
    input_arg: torch.Tensor,
    wavelet: Union[Wavelet, str],
    *,
    mode: BoundaryMode = "reflect",
    key: str = "",
) -> None:
    """Compute a single-level separable fast wavelet transform.

    All but the first axes are transformed.

    Args:
        rec_dict (WaveletDetailDict): The result will be stored here
            in place.
        input_arg (torch.Tensor): Tensor of shape ``[batch, data_1, ... data_n]``.
        wavelet (Wavelet or str): A pywt wavelet compatible object or
            the name of a pywt wavelet.
        mode : The padding mode. The following methods are supported::

                "reflect", "zero", "constant", "periodic".

            Defaults to "reflect".
        key (str): The filter application path. Defaults to "".
    """
    axis_total = len(input_arg.shape) - 1
    if len(key) == axis_total:
        rec_dict[key] = input_arg
    if len(key) < axis_total:
        current_axis = len(key) + 1
        res_a, res_d = wavedec(
            input_arg, wavelet, level=1, mode=mode, axis=-current_axis
        )
        _separable_conv_dwtn_(rec_dict, res_a, wavelet, mode=mode, key="a" + key)
        _separable_conv_dwtn_(rec_dict, res_d, wavelet, mode=mode, key="d" + key)


def _separable_conv_idwtn(
    in_dict: WaveletDetailDict, wavelet: Union[Wavelet, str]
) -> torch.Tensor:
    """Separable single level inverse fast wavelet transform.

    Args:
        in_dict (WaveletDetailDict): The dictionary produced
            by _separable_conv_dwtn_ .
        wavelet (Wavelet or str): A pywt wavelet compatible object or
            the name of a pywt wavelet, as used by ``_separable_conv_dwtn_``.

    Returns:
        A reconstruction of the original signal.
    """
    done_dict = {}
    a_initial_keys = list(filter(lambda x: x[0] == "a", in_dict.keys()))
    for a_key in a_initial_keys:
        current_axis = len(a_key)
        d_key = "d" + a_key[1:]
        coeff_d = in_dict[d_key]
        d_shape = coeff_d.shape
        # undo any analysis padding.
        coeff_a = in_dict[a_key][tuple(slice(0, ds) for ds in d_shape)]
        trans_a, trans_d = (
            coeff.transpose(-1, -current_axis) for coeff in (coeff_a, coeff_d)
        )
        flat_a, flat_d = (
            coeff.reshape(-1, coeff.shape[-1]) for coeff in (trans_a, trans_d)
        )
        rec_ad = waverec([flat_a, flat_d], wavelet)
        rec_ad = rec_ad.reshape(list(trans_a.shape[:-1]) + [rec_ad.shape[-1]])
        rec_ad = rec_ad.transpose(-current_axis, -1)
        if a_key[1:]:
            done_dict[a_key[1:]] = rec_ad
        else:
            return rec_ad
    return _separable_conv_idwtn(done_dict, wavelet)


def _separable_conv_wavedecn(
    input: torch.Tensor,
    wavelet: Union[Wavelet, str],
    *,
    mode: BoundaryMode = "reflect",
    level: Optional[int] = None,
) -> WaveletCoeffNd:
    """Compute a multilevel separable padded wavelet analysis transform.

    Args:
        input (torch.Tensor): A tensor i.e. of shape ``[batch,axis_1, ... axis_n]``.
        wavelet (Wavelet or str): A pywt wavelet compatible object or
            the name of a pywt wavelet.
        mode : The desired padding mode.
        level (int): The desired decomposition level.

    Returns:
        A tuple with the approximation coefficients and
        for each scale a dictionary containing the detail coefficients.
        The dictionaries use a string of length n as keys with
        'a' denoting the low pass or approximation filter and
        'd' the high-pass or detail filter.
    """
    result: list[WaveletDetailDict] = []
    approx = input

    if level is None:
        wlen = len(_as_wavelet(wavelet))
        level = int(
            min([np.log2(axis_len / (wlen - 1)) for axis_len in input.shape[1:]])
        )

    for _ in range(level):
        level_dict: WaveletDetailDict = {}
        _separable_conv_dwtn_(level_dict, approx, wavelet, mode=mode, key="")
        approx_key = "a" * (len(input.shape) - 1)
        approx = level_dict.pop(approx_key)
        result.append(level_dict)
    result.reverse()
    return approx, *result


def _separable_conv_waverecn(
    coeffs: WaveletCoeffNd,
    wavelet: Union[Wavelet, str],
) -> torch.Tensor:
    """Separable n-dimensional wavelet synthesis transform.

    Args:
        coeffs (WaveletCoeffNd):
            The output as produced by `_separable_conv_wavedecn`.
        wavelet (Wavelet or str): A pywt wavelet compatible object or
            the name of a pywt wavelet, as used by ``_separable_conv_wavedecn``.

    Returns:
        The reconstruction of the original signal.

    Raises:
        ValueError: If the coeffs is not structured as expected.
    """
    if not isinstance(coeffs[0], torch.Tensor):
        raise ValueError("approximation tensor must be first in coefficient list.")
    if not all(map(lambda x: isinstance(x, dict), coeffs[1:])):
        raise ValueError("All entries after approximation tensor must be dicts.")

    approx: torch.Tensor = coeffs[0]
    for level_dict in coeffs[1:]:
        keys = list(level_dict.keys())
        level_dict["a" * max(map(len, keys))] = approx
        approx = _separable_conv_idwtn(level_dict, wavelet)
    return approx


def fswavedec2(
    data: torch.Tensor,
    wavelet: Union[Wavelet, str],
    *,
    mode: BoundaryMode = "reflect",
    level: Optional[int] = None,
    axes: tuple[int, int] = (-2, -1),
) -> WaveletCoeff2dSeparable:
    """Compute a fully separable 2D-padded analysis wavelet transform.

    Args:
        data (torch.Tensor): An data signal of shape ``[batch, height, width]``
            or ``[batch, channels, height, width]``.
        wavelet (Wavelet or str): A pywt wavelet compatible object or
            the name of a pywt wavelet. Refer to the output of
            ``pywt.wavelist(kind="discrete")`` for a list of possible choices.
        mode: The desired padding mode for extending the signal along the edges.
            See :data:`ptwt.constants.BoundaryMode`. Defaults to "reflect".
        level (int, optional): The maximum decomposition level.
            If None, the level is computed based on the signal shape.
            Defaults to None.
        axes (tuple[int, int]): Compute the transform over these axes of the `data`
            tensor. Defaults to (-2, -1).

    Returns:
        A tuple starting with the approximation coefficient tensor
        followed by a dictionary of detail coefficients for each scale,
        see :data:`ptwt.constants.WaveletCoeff2dSeparable`.
        The dictionaries use the filter order strings::

        ("ad", "da", "dd")

        as keys. 'a' denotes the low pass or approximation filter and
        'd' the high-pass or detail filter.

    Example:
        >>> import ptwt, torch
        >>> data = torch.randn(5, 10, 10)
        >>> coeff = ptwt.fswavedec2(data, "haar", level=2)
    """
    return _fswavedecn(data, wavelet, ndim=2, mode=mode, level=level, axes=axes)


def fswavedec3(
    data: torch.Tensor,
    wavelet: Union[Wavelet, str],
    *,
    mode: BoundaryMode = "reflect",
    level: Optional[int] = None,
    axes: tuple[int, int, int] = (-3, -2, -1),
) -> WaveletCoeffNd:
    """Compute a fully separable 3D-padded analysis wavelet transform.

    Args:
        data (torch.Tensor): An input signal of shape ``[batch, depth, height, width]``.
        wavelet (Wavelet or str): A pywt wavelet compatible object or
            the name of a pywt wavelet. Refer to the output of
            ``pywt.wavelist(kind="discrete")`` for possible choices.
        mode: The desired padding mode for extending the signal along the edges.
            Defaults to "reflect". See :data:`ptwt.constants.BoundaryMode`.
        level (int, optional): The maximum decomposition level.
            If None, the level is computed based on the signal shape.
            Defaults to None.
        axes (tuple[int, int, int]): Compute the transform over these axes of the `data`
            tensor. Defaults to (-3, -2, -1).

    Returns:
        A tuple starting with the approximation coefficient tensor
        followed by a dictionary of detail coefficients for each scale,
        see :data:`ptwt.constants.WaveletCoeffNd`.
        The dictionaries use the filter order strings::

        ("aad", "ada", "add", "daa", "dad", "dda", "ddd")

        as keys. 'a' denotes the low pass or approximation filter and
        'd' the high-pass or detail filter.

    Example:
        >>> import ptwt, torch
        >>> data = torch.randn(5, 10, 10, 10)
        >>> coeff = ptwt.fswavedec3(data, "haar", level=2)
    """
    return _fswavedecn(data, wavelet, ndim=3, mode=mode, level=level, axes=axes)


def fswaverec2(
    coeffs: WaveletCoeff2dSeparable,
    wavelet: Union[Wavelet, str],
    axes: tuple[int, int] = (-2, -1),
) -> torch.Tensor:
    """Compute a fully separable 2D-padded synthesis wavelet transform.

    The function uses separate single-dimensional convolutions under
    the hood.

    Args:
        coeffs: The wavelet coefficients as computed by :data:`ptwt.fswavedec2`,
            see :data:`ptwt.constants.WaveletCoeff2dSeparable`.
        wavelet (Wavelet or str): A pywt wavelet compatible object or
            the name of a pywt wavelet.
            Refer to the output from ``pywt.wavelist(kind='discrete')``
            for possible choices.
        axes (tuple[int, int]): Compute the transform over these axes of the `data`
            tensor. Defaults to (-2, -1).

    Returns:
        A reconstruction of the signal encoded in the wavelet coefficients.

    Example:
        >>> import ptwt, torch
        >>> data = torch.randn(5, 10, 10)
        >>> coeff = ptwt.fswavedec2(data, "haar", level=2)
        >>> rec = ptwt.fswaverec2(coeff, "haar")
    """
    return _fswaverecn(coeffs, wavelet, ndim=2, axes=axes)


def fswaverec3(
    coeffs: WaveletCoeffNd,
    wavelet: Union[Wavelet, str],
    axes: tuple[int, int, int] = (-3, -2, -1),
) -> torch.Tensor:
    """Compute a fully separable 3D-padded synthesis wavelet transform.

    Args:
        coeffs: The wavelet coefficients as computed by :data:`ptwt.fswavedec3`,
            see :data:`ptwt.constants.WaveletCoeffNd`.
        wavelet (Wavelet or str): A pywt wavelet compatible object or
            the name of a pywt wavelet.
            Refer to the output from ``pywt.wavelist(kind='discrete')``
            for possible choices.
        axes (tuple[int, int, int]): Compute the transform over these axes of the `data`
            tensor. Defaults to (-3, -2, -1).

    Returns:
        A reconstruction of the signal encoded in the wavelet coefficients.

<<<<<<< HEAD
    Raises:
        ValueError: If the axes argument is not a tuple with three ints.

=======
>>>>>>> 85b898a6
    Example:
        >>> import ptwt, torch
        >>> data = torch.randn(5, 10, 10, 10)
        >>> coeff = ptwt.fswavedec3(data, "haar", level=2)
        >>> rec = ptwt.fswaverec3(coeff, "haar")
    """
    return _fswaverecn(coeffs, wavelet, ndim=3, axes=axes)


def _fswavedecn(
    data: torch.Tensor,
    wavelet: Union[Wavelet, str],
    ndim: int,
    *,
    mode: BoundaryMode = "reflect",
    level: Optional[int] = None,
    axes: Optional[tuple[int, ...]] = None,
) -> WaveletCoeffNd:
    """Compute a fully separable :math:`N`-dimensional padded FWT.

    Args:
        data (torch.Tensor): An input signal with at least :math:`N` dimensions.
        wavelet (Wavelet or str): A pywt wavelet compatible object or
            the name of a pywt wavelet. Refer to the output of
            ``pywt.wavelist(kind="discrete")`` for possible choices.
        ndim (int): The number of dimentsions :math:`N`.
        mode:
            The desired padding mode for extending the signal along the edges.
            Defaults to "reflect". See :data:`ptwt.constants.BoundaryMode`.
        level (int): The number of desired scales. Defaults to None.
        axes (tuple[int, ...], optional): Compute the transform over these axes
            instead of the last :math:`N`. If None, the last :math:`N`
            axes are transformed. Defaults to None.

    Returns:
        A tuple with the lll coefficients and for each scale a dictionary
        containing the detail coefficients,
        see :data:`ptwt.constants.WaveletCoeffNd`.

    Example:
        >>> import torch
        >>> from ptwt.separable_conv_transform import _fswavedecn
        >>> data = torch.randn(5, 10, 10, 10)
        >>> coeff = _fswavedecn(data, "haar", ndim=3, level=2)

    Note:
        ND-Transforms are generally out of this project's scope.
    """
    if axes is None:
        axes = tuple(range(-ndim, 0))

    data, ds = _preprocess_tensor(data, ndim=ndim, axes=axes, add_channel_dim=False)
    coeffs = _separable_conv_wavedecn(data, wavelet, mode=mode, level=level)
    return _postprocess_coeffs(coeffs, ndim=ndim, ds=ds, axes=axes)


def _fswaverecn(
    coeffs: WaveletCoeffNd,
    wavelet: Union[Wavelet, str],
    ndim: int,
    axes: Optional[tuple[int, ...]] = None,
) -> torch.Tensor:
    """Invert a fully separable :math:`N`-dimensional padded FWT.

    Args:
        coeffs (WaveletCoeffNd):
            The wavelet coefficients as computed by :func:`fswavedecn`,
            see :data:`ptwt.constants.WaveletCoeffNd`.
        wavelet (Wavelet or str): A pywt wavelet compatible object or
            the name of a pywt wavelet.
            Refer to the output from ``pywt.wavelist(kind='discrete')``
            for possible choices.
        ndim (int): The number of dimentsions :math:`N`.
        axes (tuple[int, ...], optional): Compute the transform over these axes
            instead of the last :math:`N`. If None, the last :math:`N`
            axes are transformed. Defaults to None.

    Returns:
        A reconstruction of the signal encoded in the wavelet coefficients.

    Example:
        >>> import torch
        >>> from ptwt.separable_conv_transform import _fswavedecn, _fswaverecn
        >>> data = torch.randn(5, 10, 10, 10)
        >>> coeff = _fswavedecn(data, "haar", ndim=3, level=2)
        >>> rec = _fswaverecn(coeff, "haar", ndim=3)

    Note:
        ND-Transforms are generally out of this project's scope.
    """
    if axes is None:
        axes = tuple(range(-ndim, 0))

    coeffs, ds = _preprocess_coeffs(coeffs, ndim=ndim, axes=axes)
    _check_same_device_dtype(coeffs)

    res_ll = _separable_conv_waverecn(coeffs, wavelet)

    return _postprocess_tensor(res_ll, ndim=ndim, ds=ds, axes=axes)<|MERGE_RESOLUTION|>--- conflicted
+++ resolved
@@ -24,14 +24,11 @@
 )
 from .constants import (
     BoundaryMode,
+    Wavelet,
     WaveletCoeff2dSeparable,
     WaveletCoeffNd,
     WaveletDetailDict,
 )
-<<<<<<< HEAD
-from .constants import BoundaryMode, Wavelet, WaveletCoeff2dSeparable, WaveletCoeffNd
-=======
->>>>>>> 85b898a6
 from .conv_transform import wavedec, waverec
 
 
@@ -321,12 +318,6 @@
     Returns:
         A reconstruction of the signal encoded in the wavelet coefficients.
 
-<<<<<<< HEAD
-    Raises:
-        ValueError: If the axes argument is not a tuple with three ints.
-
-=======
->>>>>>> 85b898a6
     Example:
         >>> import ptwt, torch
         >>> data = torch.randn(5, 10, 10, 10)
