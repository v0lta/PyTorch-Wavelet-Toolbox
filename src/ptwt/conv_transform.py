"""Convolutional fast wavelet transformations.

The transformations in this module are based on ``torch.nn.functional.conv1d``
and its transpose. This module treats boundaries with edge-padding.
"""

from __future__ import annotations

from collections.abc import Sequence
from typing import Optional, Union

import pywt
import torch

from ._util import (
<<<<<<< HEAD
    _adjust_padding_at_reconstruction,
    _fold_axes,
    _get_filter_tensors,
    _get_len,
    _get_pad,
    _is_dtype_supported,
    _pad_symmetric,
    _translate_boundary_strings,
    _unfold_axes,
=======
    Wavelet,
    _as_wavelet,
    _check_same_device_dtype,
    _get_len,
    _pad_symmetric,
    _postprocess_coeffs,
    _postprocess_tensor,
    _preprocess_coeffs,
    _preprocess_tensor,
>>>>>>> 85b898a6
)
from .constants import BoundaryMode, Wavelet, WaveletCoeff1d


def _fwt_pad(
    data: torch.Tensor,
    wavelet: Union[Wavelet, str],
    *,
    mode: Optional[BoundaryMode] = None,
    padding: Optional[tuple[int, int]] = None,
) -> torch.Tensor:
    """Pad the input signal to make the fwt matrix work.

    The padding assumes a future step will transform the last axis.

    Args:
        data (torch.Tensor): Input data ``[batch_size, 1, time]``
        wavelet (Wavelet or str): A pywt wavelet compatible object or
            the name of a pywt wavelet.
        mode: The desired padding mode for extending the signal along the edges.
            Defaults to "reflect". See :data:`ptwt.constants.BoundaryMode`.
        padding (tuple[int, int], optional): A tuple (padl, padr) with the
            number of padded values on the left and right side of the last
            axes of `data`. If None, the padding values are computed based
            on the signal shape and the wavelet length. Defaults to None.

    Returns:
        A PyTorch tensor with the padded input data
    """
    # convert pywt to pytorch convention.
    if mode is None:
        mode = "reflect"
    pytorch_mode = _translate_boundary_strings(mode)

    if padding is None:
        padr, padl = _get_pad(data.shape[-1], _get_len(wavelet))
    else:
        padl, padr = padding
    if pytorch_mode == "symmetric":
        data_pad = _pad_symmetric(data, [(padl, padr)])
    else:
        data_pad = torch.nn.functional.pad(data, [padl, padr], mode=pytorch_mode)
    return data_pad


<<<<<<< HEAD
def _preprocess_tensor_dec1d(
    data: torch.Tensor,
) -> tuple[torch.Tensor, list[int]]:
    """Preprocess input tensor dimensions.

    Args:
        data (torch.Tensor): An input tensor of any shape.

    Returns:
        A tuple (data, ds) where data is a data tensor of shape
        [new_batch, 1, to_process] and ds contains the original shape.
    """
    ds = list(data.shape)
    if len(ds) == 1:
        # assume time series
        data = data.unsqueeze(0).unsqueeze(0)
    elif len(ds) == 2:
        # assume batched time series
        data = data.unsqueeze(1)
    else:
        data, ds = _fold_axes(data, 1)
        data = data.unsqueeze(1)
    return data, ds


def _postprocess_result_list_dec1d(
    result_list: list[torch.Tensor], ds: list[int], axis: int
) -> list[torch.Tensor]:
    if len(ds) == 1:
        result_list = [r_el.squeeze(0) for r_el in result_list]
    elif len(ds) > 2:
        # Unfold axes for the wavelets
        result_list = [_unfold_axes(fres, ds, 1) for fres in result_list]
    else:
        result_list = result_list

    if axis != -1:
        result_list = [coeff.swapaxes(axis, -1) for coeff in result_list]

    return result_list


def _preprocess_result_list_rec1d(
    result_lst: Sequence[torch.Tensor],
) -> tuple[Sequence[torch.Tensor], list[int]]:
    # Fold axes for the wavelets
    ds = list(result_lst[0].shape)
    fold_coeffs: Sequence[torch.Tensor]
    if len(ds) == 1:
        fold_coeffs = [uf_coeff.unsqueeze(0) for uf_coeff in result_lst]
    elif len(ds) > 2:
        fold_coeffs = [_fold_axes(uf_coeff, 1)[0] for uf_coeff in result_lst]
    else:
        fold_coeffs = result_lst
    return fold_coeffs, ds
=======
def _flatten_2d_coeff_lst(
    coeff_lst_2d: WaveletCoeff2d,
    flatten_tensors: bool = True,
) -> list[torch.Tensor]:
    """Flattens a sequence of tensor tuples into a single list.

    Args:
        coeff_lst_2d (WaveletCoeff2d): A pywt-style
            coefficient tuple of torch tensors.
        flatten_tensors (bool): If true, 2d tensors are flattened. Defaults to True.

    Returns:
        A single 1-d list with all original elements.
    """

    def _process_tensor(coeff: torch.Tensor) -> torch.Tensor:
        return coeff.flatten() if flatten_tensors else coeff

    flat_coeff_lst = [_process_tensor(coeff_lst_2d[0])]
    for coeff_tuple in coeff_lst_2d[1:]:
        flat_coeff_lst.extend(map(_process_tensor, coeff_tuple))
    return flat_coeff_lst


def _adjust_padding_at_reconstruction(
    res_ll_size: int, coeff_size: int, pad_end: int, pad_start: int
) -> tuple[int, int]:
    pred_size = res_ll_size - (pad_start + pad_end)
    next_size = coeff_size
    if next_size == pred_size:
        pass
    elif next_size == pred_size - 1:
        pad_end += 1
    else:
        raise AssertionError(
            "padding error, please check if dec and rec wavelets are identical."
        )
    return pad_end, pad_start
>>>>>>> 85b898a6


def wavedec(
    data: torch.Tensor,
    wavelet: Union[Wavelet, str],
    *,
    mode: BoundaryMode = "reflect",
    level: Optional[int] = None,
    axis: int = -1,
) -> list[torch.Tensor]:
    r"""Compute the analysis (forward) 1d fast wavelet transform.

    The transformation relies on convolution operations with the filter pair
    :math:`(\mathbf{h}_A, \mathbf{h}_D)` of the wavelet
    where :math:`A` denotes approximation and :math:`D` detail.
    The coefficients on level :math:`s` are calculated iteratively as

    .. math::
        \mathbf{c}_{k,s} = \mathbf{c}_{A,s - 1} * \mathbf{h}_k
        \quad \text{for $k\in\{A, D\}$}

    with :math:`\mathbf{c}_{A, 0} = \mathbf{x}_0` the original input signal.
    The process uses approximation coefficients as inputs for higher scales.
    Set the `level` argument to choose the largest scale.

    Args:
        data (torch.Tensor): The input time series to transform.
            By default the last axis is transformed.
        wavelet (Wavelet or str): A pywt wavelet compatible object or
            the name of a pywt wavelet.
            Please consider the output from ``pywt.wavelist(kind='discrete')``
            for possible choices.
        mode: The desired padding mode for extending the signal along the edges.
            See :data:`ptwt.constants.BoundaryMode`. Defaults to "reflect".
        level (int, optional): The maximum decomposition level.
            If None, the level is computed based on the signal shape.
            Defaults to None.
        axis (int): Compute the transform over this axis of the `data` tensor.
            Defaults to -1.


    Returns:
        A list::

            [cA_n, cD_n, cD_n-1, …, cD2, cD1]

        containing the wavelet coefficient tensors where ``n`` denotes
        the level of decomposition. The first entry of the list (``cA_n``)
        is the approximation coefficient tensor.
        The following entries (``cD_n`` - ``cD1``) are the detail coefficient tensors
        of the respective level.

    Example:
        >>> import ptwt, torch
        >>> # generate an input of even length.
        >>> data = torch.arange(8, dtype=torch.float32)
        >>> # compute the forward fwt coefficients
        >>> ptwt.wavedec(data, 'haar', mode='zero', level=2)
    """
    data, ds = _preprocess_tensor(data, ndim=1, axes=axis)

    dec_lo, dec_hi, _, _ = _get_filter_tensors(
        wavelet, flip=True, device=data.device, dtype=data.dtype
    )
    filt_len = dec_lo.shape[-1]
    filt = torch.stack([dec_lo, dec_hi], 0)

    if level is None:
        level = pywt.dwt_max_level(data.shape[-1], filt_len)

    result_list = []
    res_lo = data
    for _ in range(level):
        res_lo = _fwt_pad(res_lo, wavelet, mode=mode)
        res = torch.nn.functional.conv1d(res_lo, filt, stride=2)
        res_lo, res_hi = torch.split(res, 1, 1)
        result_list.append(res_hi.squeeze(1))
    result_list.append(res_lo.squeeze(1))
    result_list.reverse()

    return _postprocess_coeffs(result_list, ndim=1, ds=ds, axes=axis)


def waverec(
    coeffs: WaveletCoeff1d, wavelet: Union[Wavelet, str], axis: int = -1
) -> torch.Tensor:
    """Reconstruct a 1d signal from wavelet coefficients.

    Args:
        coeffs: The wavelet coefficient sequence produced by the forward transform
            :func:`wavedec`. See :data:`ptwt.constants.WaveletCoeff1d`.
        wavelet (Wavelet or str): A pywt wavelet compatible object or
            the name of a pywt wavelet.
            Refer to the output from ``pywt.wavelist(kind='discrete')``
            for possible choices.
        axis (int): Compute the transform over this axis of the `data` tensor.
            Defaults to -1.

    Returns:
        The reconstructed signal tensor.

    Example:
        >>> import ptwt, torch
        >>> # generate an input of even length.
        >>> data = torch.arange(8, dtype=torch.float32)
        >>> # invert the fast wavelet transform.
        >>> coefficients = ptwt.wavedec(data, 'haar', mode='zero', level=2)
        >>> ptwt.waverec(coefficients, "haar")
    """
    # fold channels and swap axis, if necessary.
    if not isinstance(coeffs, list):
        coeffs = list(coeffs)
    coeffs, ds = _preprocess_coeffs(coeffs, ndim=1, axes=axis)
    torch_device, torch_dtype = _check_same_device_dtype(coeffs)

    _, _, rec_lo, rec_hi = _get_filter_tensors(
        wavelet, flip=False, device=torch_device, dtype=torch_dtype
    )
    filt_len = rec_lo.shape[-1]
    filt = torch.stack([rec_lo, rec_hi], 0)

    res_lo = coeffs[0]
    for c_pos, res_hi in enumerate(coeffs[1:]):
        res_lo = torch.stack([res_lo, res_hi], 1)
        res_lo = torch.nn.functional.conv_transpose1d(res_lo, filt, stride=2).squeeze(1)

        # remove the padding
        padl = (2 * filt_len - 3) // 2
        padr = (2 * filt_len - 3) // 2
        if c_pos < len(coeffs) - 2:
            padr, padl = _adjust_padding_at_reconstruction(
                res_lo.shape[-1], coeffs[c_pos + 2].shape[-1], padr, padl
            )
        if padl > 0:
            res_lo = res_lo[..., padl:]
        if padr > 0:
            res_lo = res_lo[..., :-padr]

    # undo folding and swapping
    res_lo = _postprocess_tensor(res_lo, ndim=1, ds=ds, axes=axis)

    return res_lo<|MERGE_RESOLUTION|>--- conflicted
+++ resolved
@@ -6,34 +6,23 @@
 
 from __future__ import annotations
 
-from collections.abc import Sequence
 from typing import Optional, Union
 
 import pywt
 import torch
 
 from ._util import (
-<<<<<<< HEAD
     _adjust_padding_at_reconstruction,
-    _fold_axes,
+    _check_same_device_dtype,
     _get_filter_tensors,
     _get_len,
     _get_pad,
-    _is_dtype_supported,
-    _pad_symmetric,
-    _translate_boundary_strings,
-    _unfold_axes,
-=======
-    Wavelet,
-    _as_wavelet,
-    _check_same_device_dtype,
-    _get_len,
     _pad_symmetric,
     _postprocess_coeffs,
     _postprocess_tensor,
     _preprocess_coeffs,
     _preprocess_tensor,
->>>>>>> 85b898a6
+    _translate_boundary_strings,
 )
 from .constants import BoundaryMode, Wavelet, WaveletCoeff1d
 
@@ -77,104 +66,6 @@
     else:
         data_pad = torch.nn.functional.pad(data, [padl, padr], mode=pytorch_mode)
     return data_pad
-
-
-<<<<<<< HEAD
-def _preprocess_tensor_dec1d(
-    data: torch.Tensor,
-) -> tuple[torch.Tensor, list[int]]:
-    """Preprocess input tensor dimensions.
-
-    Args:
-        data (torch.Tensor): An input tensor of any shape.
-
-    Returns:
-        A tuple (data, ds) where data is a data tensor of shape
-        [new_batch, 1, to_process] and ds contains the original shape.
-    """
-    ds = list(data.shape)
-    if len(ds) == 1:
-        # assume time series
-        data = data.unsqueeze(0).unsqueeze(0)
-    elif len(ds) == 2:
-        # assume batched time series
-        data = data.unsqueeze(1)
-    else:
-        data, ds = _fold_axes(data, 1)
-        data = data.unsqueeze(1)
-    return data, ds
-
-
-def _postprocess_result_list_dec1d(
-    result_list: list[torch.Tensor], ds: list[int], axis: int
-) -> list[torch.Tensor]:
-    if len(ds) == 1:
-        result_list = [r_el.squeeze(0) for r_el in result_list]
-    elif len(ds) > 2:
-        # Unfold axes for the wavelets
-        result_list = [_unfold_axes(fres, ds, 1) for fres in result_list]
-    else:
-        result_list = result_list
-
-    if axis != -1:
-        result_list = [coeff.swapaxes(axis, -1) for coeff in result_list]
-
-    return result_list
-
-
-def _preprocess_result_list_rec1d(
-    result_lst: Sequence[torch.Tensor],
-) -> tuple[Sequence[torch.Tensor], list[int]]:
-    # Fold axes for the wavelets
-    ds = list(result_lst[0].shape)
-    fold_coeffs: Sequence[torch.Tensor]
-    if len(ds) == 1:
-        fold_coeffs = [uf_coeff.unsqueeze(0) for uf_coeff in result_lst]
-    elif len(ds) > 2:
-        fold_coeffs = [_fold_axes(uf_coeff, 1)[0] for uf_coeff in result_lst]
-    else:
-        fold_coeffs = result_lst
-    return fold_coeffs, ds
-=======
-def _flatten_2d_coeff_lst(
-    coeff_lst_2d: WaveletCoeff2d,
-    flatten_tensors: bool = True,
-) -> list[torch.Tensor]:
-    """Flattens a sequence of tensor tuples into a single list.
-
-    Args:
-        coeff_lst_2d (WaveletCoeff2d): A pywt-style
-            coefficient tuple of torch tensors.
-        flatten_tensors (bool): If true, 2d tensors are flattened. Defaults to True.
-
-    Returns:
-        A single 1-d list with all original elements.
-    """
-
-    def _process_tensor(coeff: torch.Tensor) -> torch.Tensor:
-        return coeff.flatten() if flatten_tensors else coeff
-
-    flat_coeff_lst = [_process_tensor(coeff_lst_2d[0])]
-    for coeff_tuple in coeff_lst_2d[1:]:
-        flat_coeff_lst.extend(map(_process_tensor, coeff_tuple))
-    return flat_coeff_lst
-
-
-def _adjust_padding_at_reconstruction(
-    res_ll_size: int, coeff_size: int, pad_end: int, pad_start: int
-) -> tuple[int, int]:
-    pred_size = res_ll_size - (pad_start + pad_end)
-    next_size = coeff_size
-    if next_size == pred_size:
-        pass
-    elif next_size == pred_size - 1:
-        pad_end += 1
-    else:
-        raise AssertionError(
-            "padding error, please check if dec and rec wavelets are identical."
-        )
-    return pad_end, pad_start
->>>>>>> 85b898a6
 
 
 def wavedec(
