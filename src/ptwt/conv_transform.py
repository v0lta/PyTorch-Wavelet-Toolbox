"""Fast wavelet transformations based on torch.nn.functional.conv1d and its transpose.

This module treats boundaries with edge-padding.
"""

from __future__ import annotations

from collections.abc import Sequence
from typing import Optional, Union

import pywt
import torch

from ._util import (
    Wavelet,
    _as_wavelet,
    _fold_axes,
    _get_len,
    _is_dtype_supported,
    _pad_symmetric,
    _unfold_axes,
)
from .constants import BoundaryMode, WaveletCoeffDetailTuple2d


def _create_tensor(
    filter: Sequence[float], flip: bool, device: torch.device, dtype: torch.dtype
) -> torch.Tensor:
    if flip:
        if isinstance(filter, torch.Tensor):
            return filter.flip(-1).unsqueeze(0).to(device=device, dtype=dtype)
        else:
            return torch.tensor(filter[::-1], device=device, dtype=dtype).unsqueeze(0)
    else:
        if isinstance(filter, torch.Tensor):
            return filter.unsqueeze(0).to(device=device, dtype=dtype)
        else:
            return torch.tensor(filter, device=device, dtype=dtype).unsqueeze(0)


def _get_filter_tensors(
    wavelet: Union[Wavelet, str],
    flip: bool,
    device: Union[torch.device, str],
    dtype: torch.dtype = torch.float32,
) -> tuple[torch.Tensor, torch.Tensor, torch.Tensor, torch.Tensor]:
    """Convert input wavelet to filter tensors.

    Args:
        wavelet (Wavelet or str): A pywt wavelet compatible object or
            the name of a pywt wavelet.
        flip (bool): Flip filters left-right, if true.
        device (torch.device or str): PyTorch target device.
        dtype (torch.dtype): The data type sets the precision of the
               computation. Default: torch.float32.

    Returns:
        A tuple (dec_lo, dec_hi, rec_lo, rec_hi) containing
        the four filter tensors
    """
    wavelet = _as_wavelet(wavelet)
    device = torch.device(device)

    if isinstance(wavelet, tuple):
        dec_lo, dec_hi, rec_lo, rec_hi = wavelet
    else:
        dec_lo, dec_hi, rec_lo, rec_hi = wavelet.filter_bank
    dec_lo_tensor = _create_tensor(dec_lo, flip, device, dtype)
    dec_hi_tensor = _create_tensor(dec_hi, flip, device, dtype)
    rec_lo_tensor = _create_tensor(rec_lo, flip, device, dtype)
    rec_hi_tensor = _create_tensor(rec_hi, flip, device, dtype)
    return dec_lo_tensor, dec_hi_tensor, rec_lo_tensor, rec_hi_tensor


def _get_pad(data_len: int, filt_len: int) -> tuple[int, int]:
    """Compute the required padding.

    Args:
        data_len (int): The length of the input vector.
        filt_len (int): The size of the used filter.

    Returns:
        A tuple (padr, padl). The first entry specifies how many numbers
        to attach on the right. The second entry covers the left side.
    """
    # pad to ensure we see all filter positions and
    # for pywt compatability.
    # convolution output length:
    # see https://arxiv.org/pdf/1603.07285.pdf section 2.3:
    # floor([data_len - filt_len]/2) + 1
    # should equal pywt output length
    # floor((data_len + filt_len - 1)/2)
    # => floor([data_len + total_pad - filt_len]/2) + 1
    #    = floor((data_len + filt_len - 1)/2)
    # (data_len + total_pad - filt_len) + 2 = data_len + filt_len - 1
    # total_pad = 2*filt_len - 3

    # we pad half of the total requried padding on each side.
    padr = (2 * filt_len - 3) // 2
    padl = (2 * filt_len - 3) // 2

    # pad to even singal length.
    if data_len % 2 != 0:
        padr += 1

    return padr, padl


def _translate_boundary_strings(pywt_mode: BoundaryMode) -> str:
    """Translate pywt mode strings to PyTorch mode strings.

    We support constant, zero, reflect, and periodic.
    Unfortunately, "constant" has different meanings in the
    Pytorch and PyWavelet communities.

    Raises:
        ValueError: If the padding mode is not supported.
    """
    if pywt_mode == "constant":
        return "replicate"
    elif pywt_mode == "zero":
        return "constant"
    elif pywt_mode == "reflect":
        return pywt_mode
    elif pywt_mode == "periodic":
        return "circular"
    elif pywt_mode == "symmetric":
        # pytorch does not support symmetric mode,
        # we have our own implementation.
        return pywt_mode
    raise ValueError(f"Padding mode not supported: {pywt_mode}")


def _fwt_pad(
    data: torch.Tensor,
    wavelet: Union[Wavelet, str],
    *,
    mode: Optional[BoundaryMode] = None,
) -> torch.Tensor:
    """Pad the input signal to make the fwt matrix work.

    The padding assumes a future step will transform the last axis.

    Args:
        data (torch.Tensor): Input data ``[batch_size, 1, time]``
        wavelet (Wavelet or str): A pywt wavelet compatible object or
            the name of a pywt wavelet.
        mode :
            The desired padding mode for extending the signal along the edges.
            Defaults to "reflect". See :data:`ptwt.constants.BoundaryMode`.

    Returns:
        A PyTorch tensor with the padded input data
    """
    wavelet = _as_wavelet(wavelet)

    # convert pywt to pytorch convention.
    if mode is None:
        mode = "reflect"
    pytorch_mode = _translate_boundary_strings(mode)

    padr, padl = _get_pad(data.shape[-1], _get_len(wavelet))
    if pytorch_mode == "symmetric":
        data_pad = _pad_symmetric(data, [(padl, padr)])
    else:
        data_pad = torch.nn.functional.pad(data, [padl, padr], mode=pytorch_mode)
    return data_pad


def _flatten_2d_coeff_lst(
    coeff_lst_2d: WaveletCoeffDetailTuple2d,
    flatten_tensors: bool = True,
) -> list[torch.Tensor]:
    """Flattens a sequence of tensor tuples into a single list.

    Args:
        coeff_lst_2d (WaveletCoeffDetailTuple2d): A pywt-style
            coefficient tuple of torch tensors.
        flatten_tensors (bool): If true, 2d tensors are flattened. Defaults to True.

    Returns:
        A single 1-d list with all original elements.
    """

    def _process_tensor(coeff: torch.Tensor) -> torch.Tensor:
        return coeff.flatten() if flatten_tensors else coeff

    flat_coeff_lst = [_process_tensor(coeff_lst_2d[0])]
    for coeff_tuple in coeff_lst_2d[1:]:
        flat_coeff_lst.extend(map(_process_tensor, coeff_tuple))
    return flat_coeff_lst


def _adjust_padding_at_reconstruction(
    res_ll_size: int, coeff_size: int, pad_end: int, pad_start: int
) -> tuple[int, int]:
    pred_size = res_ll_size - (pad_start + pad_end)
    next_size = coeff_size
    if next_size == pred_size:
        pass
    elif next_size == pred_size - 1:
        pad_end += 1
    else:
        raise AssertionError(
            "padding error, please check if dec and rec wavelets are identical."
        )
    return pad_end, pad_start


def _preprocess_tensor_dec1d(
    data: torch.Tensor,
<<<<<<< HEAD
) -> tuple[torch.Tensor, Union[list[int], None]]:
=======
) -> Tuple[torch.Tensor, List[int]]:
>>>>>>> 78abc5f9
    """Preprocess input tensor dimensions.

    Args:
        data (torch.Tensor): An input tensor of any shape.

    Returns:
<<<<<<< HEAD
        A tuple (data, ds) where data is a data tensor of shape
        [new_batch, 1, to_process]. `ds` contains the original shape
        if the shape has changed. Otherwise, ds is None.
=======
        Tuple[torch.Tensor, Union[List[int], None]]:
            A data tensor of shape [new_batch, 1, to_process]
            and the original shape.
>>>>>>> 78abc5f9
    """
    ds = list(data.shape)
    if len(ds) == 1:
        # assume time series
        data = data.unsqueeze(0).unsqueeze(0)
    elif len(ds) == 2:
        # assume batched time series
        data = data.unsqueeze(1)
    else:
        data, ds = _fold_axes(data, 1)
        data = data.unsqueeze(1)
    return data, ds


def _postprocess_result_list_dec1d(
<<<<<<< HEAD
    result_lst: Sequence[torch.Tensor], ds: list[int]
) -> list[torch.Tensor]:
    # Unfold axes for the wavelets
    return [_unfold_axes(fres, ds, 1) for fres in result_lst]
=======
    result_list: List[torch.Tensor], ds: List[int], axis: int
) -> List[torch.Tensor]:
    if len(ds) == 1:
        result_list = [r_el.squeeze(0) for r_el in result_list]
    elif len(ds) > 2:
        # Unfold axes for the wavelets
        result_list = [_unfold_axes(fres, ds, 1) for fres in result_list]
    else:
        result_list = result_list

    if axis != -1:
        result_list = [coeff.swapaxes(axis, -1) for coeff in result_list]

    return result_list
>>>>>>> 78abc5f9


def _preprocess_result_list_rec1d(
    result_lst: Sequence[torch.Tensor],
) -> tuple[list[torch.Tensor], list[int]]:
    # Fold axes for the wavelets
    ds = list(result_lst[0].shape)
    if len(ds) == 1:
        fold_coeffs = [uf_coeff.unsqueeze(0) for uf_coeff in result_lst]
    elif len(ds) > 2:
        fold_coeffs = [_fold_axes(uf_coeff, 1)[0] for uf_coeff in result_lst]
    else:
        fold_coeffs = result_lst
    return fold_coeffs, ds


def wavedec(
    data: torch.Tensor,
    wavelet: Union[Wavelet, str],
    *,
    mode: BoundaryMode = "reflect",
    level: Optional[int] = None,
    axis: int = -1,
) -> list[torch.Tensor]:
    r"""Compute the analysis (forward) 1d fast wavelet transform.

    The transformation relies on convolution operations with filter
    pairs.

    .. math::
        x_s * h_k = c_{k,s+1}

    Where :math:`x_s` denotes the input at scale :math:`s`, with
    :math:`x_0` equal to the original input. :math:`h_k` denotes
    the convolution filter, with :math:`k \in {A, D}`, where :math:`A` for
    approximation and :math:`D` for detail. The processes uses approximation
    coefficients as inputs for higher scales.
    Set the `level` argument to choose the largest scale.

    Args:
        data (torch.Tensor): The input time series,
                             By default the last axis is transformed.
        wavelet (Wavelet or str): A pywt wavelet compatible object or
            the name of a pywt wavelet.
            Please consider the output from ``pywt.wavelist(kind='discrete')``
            for possible choices.
        mode :
            The desired padding mode for extending the signal along the edges.
            Defaults to "reflect". See :data:`ptwt.constants.BoundaryMode`.
        level (int): The scale level to be computed.
                               Defaults to None.
        axis (int): Compute the transform over this axis instead of the
            last one. Defaults to -1.


    Returns:
        A list::

            [cA_s, cD_s, cD_s-1, …, cD2, cD1]

        containing the wavelet coefficients. A denotes
        approximation and D detail coefficients.

    Raises:
        ValueError: If the dtype of the input data tensor is unsupported or
            if more than one axis is provided.

    Example:
        >>> import torch
        >>> import ptwt, pywt
        >>> import numpy as np
        >>> # generate an input of even length.
        >>> data = np.array([0, 1, 2, 3, 4, 5, 5, 4, 3, 2, 1, 0])
        >>> data_torch = torch.from_numpy(data.astype(np.float32))
        >>> # compute the forward fwt coefficients
        >>> ptwt.wavedec(data_torch, pywt.Wavelet('haar'),
        >>>              mode='zero', level=2)
    """
    if axis != -1:
        if isinstance(axis, int):
            data = data.swapaxes(axis, -1)
        else:
            raise ValueError("wavedec transforms a single axis only.")

    if not _is_dtype_supported(data.dtype):
        raise ValueError(f"Input dtype {data.dtype} not supported")

    data, ds = _preprocess_tensor_dec1d(data)

    dec_lo, dec_hi, _, _ = _get_filter_tensors(
        wavelet, flip=True, device=data.device, dtype=data.dtype
    )
    filt_len = dec_lo.shape[-1]
    filt = torch.stack([dec_lo, dec_hi], 0)

    if level is None:
        level = pywt.dwt_max_level(data.shape[-1], filt_len)

    result_list = []
    res_lo = data
    for _ in range(level):
        res_lo = _fwt_pad(res_lo, wavelet, mode=mode)
        res = torch.nn.functional.conv1d(res_lo, filt, stride=2)
        res_lo, res_hi = torch.split(res, 1, 1)
        result_list.append(res_hi.squeeze(1))
    result_list.append(res_lo.squeeze(1))
    result_list.reverse()

    result_list = _postprocess_result_list_dec1d(result_list, ds, axis)

    return result_list


def waverec(
    coeffs: Sequence[torch.Tensor], wavelet: Union[Wavelet, str], axis: int = -1
) -> torch.Tensor:
    """Reconstruct a signal from wavelet coefficients.

    Args:
        coeffs (Sequence): The wavelet coefficient sequence produced by wavedec.
        wavelet (Wavelet or str): A pywt wavelet compatible object or
            the name of a pywt wavelet.
            Refer to the output from ``pywt.wavelist(kind='discrete')``
            for possible choices.
        axis (int): Transform this axis instead of the last one. Defaults to -1.

    Returns:
        The reconstructed signal tensor.

    Raises:
        ValueError: If the dtype of the coeffs tensor is unsupported or if the
            coefficients have incompatible shapes, dtypes or devices or if
            more than one axis is provided.

    Example:
        >>> import torch
        >>> import ptwt, pywt
        >>> import numpy as np
        >>> # generate an input of even length.
        >>> data = np.array([0, 1, 2, 3, 4, 5, 5, 4, 3, 2, 1, 0])
        >>> data_torch = torch.from_numpy(data.astype(np.float32))
        >>> # invert the fast wavelet transform.
        >>> ptwt.waverec(ptwt.wavedec(data_torch, pywt.Wavelet('haar'),
        >>>                           mode='zero', level=2),
        >>>              pywt.Wavelet('haar'))

    """
    torch_device = coeffs[0].device
    torch_dtype = coeffs[0].dtype
    if not _is_dtype_supported(torch_dtype):
        raise ValueError(f"Input dtype {torch_dtype} not supported")

    for coeff in coeffs[1:]:
        if torch_device != coeff.device:
            raise ValueError("coefficients must be on the same device")
        elif torch_dtype != coeff.dtype:
            raise ValueError("coefficients must have the same dtype")

    if axis != -1:
        swap = []
        if isinstance(axis, int):
            for coeff in coeffs:
                swap.append(coeff.swapaxes(axis, -1))
            coeffs = swap
        else:
            raise ValueError("waverec transforms a single axis only.")

    # fold channels, if necessary.
    ds = list(coeffs[0].shape)
    coeffs, ds = _preprocess_result_list_rec1d(coeffs)

    _, _, rec_lo, rec_hi = _get_filter_tensors(
        wavelet, flip=False, device=torch_device, dtype=torch_dtype
    )
    filt_len = rec_lo.shape[-1]
    filt = torch.stack([rec_lo, rec_hi], 0)

    res_lo = coeffs[0]
    for c_pos, res_hi in enumerate(coeffs[1:]):
        res_lo = torch.stack([res_lo, res_hi], 1)
        res_lo = torch.nn.functional.conv_transpose1d(res_lo, filt, stride=2).squeeze(1)

        # remove the padding
        padl = (2 * filt_len - 3) // 2
        padr = (2 * filt_len - 3) // 2
        if c_pos < len(coeffs) - 2:
            padr, padl = _adjust_padding_at_reconstruction(
                res_lo.shape[-1], coeffs[c_pos + 2].shape[-1], padr, padl
            )
        if padl > 0:
            res_lo = res_lo[..., padl:]
        if padr > 0:
            res_lo = res_lo[..., :-padr]

    if len(ds) == 1:
        res_lo = res_lo.squeeze(0)
    elif len(ds) > 2:
        res_lo = _unfold_axes(res_lo, ds, 1)

    if axis != -1:
        res_lo = res_lo.swapaxes(axis, -1)

    return res_lo<|MERGE_RESOLUTION|>--- conflicted
+++ resolved
@@ -209,26 +209,15 @@
 
 def _preprocess_tensor_dec1d(
     data: torch.Tensor,
-<<<<<<< HEAD
-) -> tuple[torch.Tensor, Union[list[int], None]]:
-=======
-) -> Tuple[torch.Tensor, List[int]]:
->>>>>>> 78abc5f9
+) -> tuple[torch.Tensor, list[int]]:
     """Preprocess input tensor dimensions.
 
     Args:
         data (torch.Tensor): An input tensor of any shape.
 
     Returns:
-<<<<<<< HEAD
         A tuple (data, ds) where data is a data tensor of shape
-        [new_batch, 1, to_process]. `ds` contains the original shape
-        if the shape has changed. Otherwise, ds is None.
-=======
-        Tuple[torch.Tensor, Union[List[int], None]]:
-            A data tensor of shape [new_batch, 1, to_process]
-            and the original shape.
->>>>>>> 78abc5f9
+        [new_batch, 1, to_process] and ds contains the original shape.
     """
     ds = list(data.shape)
     if len(ds) == 1:
@@ -244,14 +233,8 @@
 
 
 def _postprocess_result_list_dec1d(
-<<<<<<< HEAD
-    result_lst: Sequence[torch.Tensor], ds: list[int]
+    result_list: list[torch.Tensor], ds: list[int], axis: int
 ) -> list[torch.Tensor]:
-    # Unfold axes for the wavelets
-    return [_unfold_axes(fres, ds, 1) for fres in result_lst]
-=======
-    result_list: List[torch.Tensor], ds: List[int], axis: int
-) -> List[torch.Tensor]:
     if len(ds) == 1:
         result_list = [r_el.squeeze(0) for r_el in result_list]
     elif len(ds) > 2:
@@ -264,14 +247,14 @@
         result_list = [coeff.swapaxes(axis, -1) for coeff in result_list]
 
     return result_list
->>>>>>> 78abc5f9
 
 
 def _preprocess_result_list_rec1d(
     result_lst: Sequence[torch.Tensor],
-) -> tuple[list[torch.Tensor], list[int]]:
+) -> tuple[Sequence[torch.Tensor], list[int]]:
     # Fold axes for the wavelets
     ds = list(result_lst[0].shape)
+    fold_coeffs: Sequence[torch.Tensor]
     if len(ds) == 1:
         fold_coeffs = [uf_coeff.unsqueeze(0) for uf_coeff in result_lst]
     elif len(ds) > 2:
