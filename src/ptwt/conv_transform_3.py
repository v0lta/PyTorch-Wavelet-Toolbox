"""Code for three dimensional padded transforms.

The functions here are based on torch.nn.functional.conv3d and it's transpose.
"""

from __future__ import annotations

from typing import Optional, Union

import pywt
import torch

from ._util import (
    _adjust_padding_at_reconstruction,
    _as_wavelet,
<<<<<<< HEAD
    _check_axes_argument,
    _check_if_tensor,
    _fold_axes,
    _get_filter_tensors,
    _get_len,
    _get_pad,
    _is_dtype_supported,
    _map_result,
    _outer,
    _pad_symmetric,
    _swap_axes,
    _translate_boundary_strings,
    _undo_swap_axes,
    _unfold_axes,
)
from .constants import BoundaryMode, Wavelet, WaveletCoeffNd, WaveletDetailDict
=======
    _check_same_device_dtype,
    _get_len,
    _outer,
    _pad_symmetric,
    _postprocess_coeffs,
    _postprocess_tensor,
    _preprocess_coeffs,
    _preprocess_tensor,
)
from .constants import BoundaryMode, WaveletCoeffNd, WaveletDetailDict
from .conv_transform import (
    _adjust_padding_at_reconstruction,
    _get_filter_tensors,
    _get_pad,
    _translate_boundary_strings,
)
>>>>>>> 85b898a6


def _construct_3d_filt(lo: torch.Tensor, hi: torch.Tensor) -> torch.Tensor:
    """Construct three-dimensional filters using outer products.

    Args:
        lo (torch.Tensor): Low-pass input filter.
        hi (torch.Tensor): High-pass input filter

    Returns:
        Stacked 3d filters of dimension::

        [8, 1, length, height, width].

        The four filters are ordered ll, lh, hl, hh.
    """
    dim_size = lo.shape[-1]
    size = [dim_size] * 3
    lll = _outer(lo, _outer(lo, lo)).reshape(size)
    llh = _outer(lo, _outer(lo, hi)).reshape(size)
    lhl = _outer(lo, _outer(hi, lo)).reshape(size)
    lhh = _outer(lo, _outer(hi, hi)).reshape(size)
    hll = _outer(hi, _outer(lo, lo)).reshape(size)
    hlh = _outer(hi, _outer(lo, hi)).reshape(size)
    hhl = _outer(hi, _outer(hi, lo)).reshape(size)
    hhh = _outer(hi, _outer(hi, hi)).reshape(size)
    filt = torch.stack([lll, llh, lhl, lhh, hll, hlh, hhl, hhh], 0)
    filt = filt.unsqueeze(1)
    return filt


def _fwt_pad3(
    data: torch.Tensor,
    wavelet: Union[Wavelet, str],
    *,
    mode: BoundaryMode,
    padding: Optional[tuple[int, int, int, int, int, int]] = None,
) -> torch.Tensor:
    """Pad data for the 3d-FWT.

    This function pads the last three axes.

    Args:
        data (torch.Tensor): Input data with 4 dimensions.
        wavelet (Wavelet or str): A pywt wavelet compatible object or
            the name of a pywt wavelet.
            Refer to the output from ``pywt.wavelist(kind='discrete')``
            for possible choices.
        mode: The desired padding mode for extending the signal along the edges.
            See :data:`ptwt.constants.BoundaryMode`.
        padding (tuple[int, int, int, int, int, int], optional): A tuple
            (pad_left, pad_right, pad_top, pad_bottom, pad_front, pad_back)
            with the number of padded values on the respective side of the
            last three axes of `data`.
            If None, the padding values are computed based
            on the signal shape and the wavelet length. Defaults to None.

    Returns:
        The padded output tensor.
    """
    pytorch_mode = _translate_boundary_strings(mode)

    if padding is None:
        pad_back, pad_front = _get_pad(data.shape[-3], _get_len(wavelet))
        pad_bottom, pad_top = _get_pad(data.shape[-2], _get_len(wavelet))
        pad_right, pad_left = _get_pad(data.shape[-1], _get_len(wavelet))
    else:
        pad_left, pad_right, pad_top, pad_bottom, pad_front, pad_back = padding
    if pytorch_mode == "symmetric":
        data_pad = _pad_symmetric(
            data, [(pad_front, pad_back), (pad_top, pad_bottom), (pad_left, pad_right)]
        )
    else:
        data_pad = torch.nn.functional.pad(
            data,
            [pad_left, pad_right, pad_top, pad_bottom, pad_front, pad_back],
            mode=pytorch_mode,
        )
    return data_pad


def wavedec3(
    data: torch.Tensor,
    wavelet: Union[Wavelet, str],
    *,
    mode: BoundaryMode = "zero",
    level: Optional[int] = None,
    axes: tuple[int, int, int] = (-3, -2, -1),
) -> WaveletCoeffNd:
    """Compute a three-dimensional wavelet transform.

    Args:
        data (torch.Tensor): The input data. For example of shape
            ``[batch_size, length, height, width]``
        wavelet (Wavelet or str): A pywt wavelet compatible object or
            the name of a pywt wavelet.
            Refer to the output from ``pywt.wavelist(kind='discrete')``
            for possible choices.
        mode: The desired padding mode for extending the signal
            along the edges. See :data:`ptwt.constants.BoundaryMode`.
            Defaults to "zero".
        level (int, optional): The maximum decomposition level.
            If None, the level is computed based on the signal shape.
            Defaults to None.
        axes (tuple[int, int, int]): Compute the transform over these axes of the `data`
            tensor. Defaults to (-3, -2, -1).

    Returns:
        A tuple containing the wavelet coefficients,
        see :data:`ptwt.constants.WaveletCoeffNd`.

    Example:
        >>> import ptwt, torch
        >>> data = torch.randn(5, 16, 16, 16)
        >>> transformed = ptwt.wavedec3(data, "haar", level=2, mode="reflect")
    """
    data, ds = _preprocess_tensor(data, ndim=3, axes=axes)

    wavelet = _as_wavelet(wavelet)
    dec_lo, dec_hi, _, _ = _get_filter_tensors(
        wavelet, flip=True, device=data.device, dtype=data.dtype
    )
    dec_filt = _construct_3d_filt(lo=dec_lo, hi=dec_hi)

    if level is None:
        level = pywt.dwtn_max_level(
            [data.shape[-1], data.shape[-2], data.shape[-3]], wavelet
        )

    result_lst: list[WaveletDetailDict] = []
    res_lll = data
    for _ in range(level):
        if len(res_lll.shape) == 4:
            res_lll = res_lll.unsqueeze(1)
        res_lll = _fwt_pad3(res_lll, wavelet, mode=mode)
        res = torch.nn.functional.conv3d(res_lll, dec_filt, stride=2)
        res_lll, res_llh, res_lhl, res_lhh, res_hll, res_hlh, res_hhl, res_hhh = [
            sr.squeeze(1) for sr in torch.split(res, 1, 1)
        ]
        result_lst.append(
            {
                "aad": res_llh,
                "ada": res_lhl,
                "add": res_lhh,
                "daa": res_hll,
                "dad": res_hlh,
                "dda": res_hhl,
                "ddd": res_hhh,
            }
        )
    result_lst.reverse()
    coeffs: WaveletCoeffNd = res_lll, *result_lst

<<<<<<< HEAD
    if ds:
        _unfold_axes_fn = partial(_unfold_axes, ds=ds, keep_no=3)
        result = _map_result(result, _unfold_axes_fn)

    if tuple(axes) != (-3, -2, -1):
        undo_swap_fn = partial(_undo_swap_axes, axes=axes)
        result = _map_result(result, undo_swap_fn)

    return result


def _waverec3d_fold_channels_3d_list(
    coeffs: WaveletCoeffNd,
) -> tuple[
    WaveletCoeffNd,
    list[int],
]:
    # fold the input coefficients for processing conv2d_transpose.
    fold_approx_coeff = _fold_axes(coeffs[0], 3)[0]
    fold_coeffs: list[WaveletDetailDict] = []
    ds = list(_check_if_tensor(coeffs[0]).shape)
    fold_coeffs = [
        {key: _fold_axes(value, 3)[0] for key, value in coeff.items()}
        for coeff in coeffs[1:]
    ]
    return (fold_approx_coeff, *fold_coeffs), ds
=======
    return _postprocess_coeffs(coeffs, ndim=3, ds=ds, axes=axes)
>>>>>>> 85b898a6


def waverec3(
    coeffs: WaveletCoeffNd,
    wavelet: Union[Wavelet, str],
    axes: tuple[int, int, int] = (-3, -2, -1),
) -> torch.Tensor:
    """Reconstruct a 3d signal from wavelet coefficients.

    Args:
        coeffs: The wavelet coefficient tuple produced by :data:`ptwt.wavedec3`,
            see :data:`ptwt.constants.WaveletCoeffNd`.
        wavelet (Wavelet or str): A pywt wavelet compatible object or
            the name of a pywt wavelet.
            Refer to the output from ``pywt.wavelist(kind='discrete')``
            for possible choices.
        axes (tuple[int, int, int]): Compute the transform over these axes of the `data`
            tensor. Defaults to (-3, -2, -1).

    Returns:
        The reconstructed four-dimensional signal tensor of shape
        ``[batch, depth, height, width]``.

    Raises:
        ValueError: If coeffs is not in a shape as returned
            from :data:`ptwt.wavedec3` or if the dtype is not supported or
            if the provided axes input has length other than three or
            if the same axes it repeated three.

    Example:
        >>> import ptwt, torch
        >>> data = torch.randn(5, 16, 16, 16)
        >>> transformed = ptwt.wavedec3(data, "haar", level=2, mode="reflect")
        >>> reconstruction = ptwt.waverec3(transformed, "haar")
    """
    coeffs, ds = _preprocess_coeffs(coeffs, ndim=3, axes=axes)
    torch_device, torch_dtype = _check_same_device_dtype(coeffs)

    _, _, rec_lo, rec_hi = _get_filter_tensors(
        wavelet, flip=False, device=torch_device, dtype=torch_dtype
    )
    filt_len = rec_lo.shape[-1]
    rec_filt = _construct_3d_filt(lo=rec_lo, hi=rec_hi)

    res_lll = coeffs[0]
    coeff_dicts = coeffs[1:]
    for c_pos, coeff_dict in enumerate(coeff_dicts):
        if not isinstance(coeff_dict, dict) or len(coeff_dict) != 7:
            raise ValueError(
                f"Unexpected detail coefficient type: {type(coeff_dict)}. Detail "
                "coefficients must be a dict containing 7 tensors as returned by "
                "wavedec3."
            )
        for coeff in coeff_dict.values():
            if res_lll.shape != coeff.shape:
                raise ValueError(
                    "All coefficients on each level must have the same shape"
                )
        res_lll = torch.stack(
            [
                res_lll,
                coeff_dict["aad"],
                coeff_dict["ada"],
                coeff_dict["add"],
                coeff_dict["daa"],
                coeff_dict["dad"],
                coeff_dict["dda"],
                coeff_dict["ddd"],
            ],
            1,
        )
        res_lll = torch.nn.functional.conv_transpose3d(res_lll, rec_filt, stride=2)
        res_lll = res_lll.squeeze(1)

        # remove the padding
        padfr = (2 * filt_len - 3) // 2
        padba = (2 * filt_len - 3) // 2
        padl = (2 * filt_len - 3) // 2
        padr = (2 * filt_len - 3) // 2
        padt = (2 * filt_len - 3) // 2
        padb = (2 * filt_len - 3) // 2
        if c_pos + 1 < len(coeff_dicts):
            padr, padl = _adjust_padding_at_reconstruction(
                res_lll.shape[-1], coeff_dicts[c_pos + 1]["aad"].shape[-1], padr, padl
            )
            padb, padt = _adjust_padding_at_reconstruction(
                res_lll.shape[-2], coeff_dicts[c_pos + 1]["aad"].shape[-2], padb, padt
            )
            padba, padfr = _adjust_padding_at_reconstruction(
                res_lll.shape[-3], coeff_dicts[c_pos + 1]["aad"].shape[-3], padba, padfr
            )
        if padt > 0:
            res_lll = res_lll[..., padt:, :]
        if padb > 0:
            res_lll = res_lll[..., :-padb, :]
        if padl > 0:
            res_lll = res_lll[..., padl:]
        if padr > 0:
            res_lll = res_lll[..., :-padr]
        if padfr > 0:
            res_lll = res_lll[..., padfr:, :, :]
        if padba > 0:
            res_lll = res_lll[..., :-padba, :, :]

    return _postprocess_tensor(res_lll, ndim=3, ds=ds, axes=axes)<|MERGE_RESOLUTION|>--- conflicted
+++ resolved
@@ -13,41 +13,19 @@
 from ._util import (
     _adjust_padding_at_reconstruction,
     _as_wavelet,
-<<<<<<< HEAD
-    _check_axes_argument,
-    _check_if_tensor,
-    _fold_axes,
+    _check_same_device_dtype,
     _get_filter_tensors,
     _get_len,
     _get_pad,
-    _is_dtype_supported,
-    _map_result,
-    _outer,
-    _pad_symmetric,
-    _swap_axes,
-    _translate_boundary_strings,
-    _undo_swap_axes,
-    _unfold_axes,
-)
-from .constants import BoundaryMode, Wavelet, WaveletCoeffNd, WaveletDetailDict
-=======
-    _check_same_device_dtype,
-    _get_len,
     _outer,
     _pad_symmetric,
     _postprocess_coeffs,
     _postprocess_tensor,
     _preprocess_coeffs,
     _preprocess_tensor,
-)
-from .constants import BoundaryMode, WaveletCoeffNd, WaveletDetailDict
-from .conv_transform import (
-    _adjust_padding_at_reconstruction,
-    _get_filter_tensors,
-    _get_pad,
     _translate_boundary_strings,
 )
->>>>>>> 85b898a6
+from .constants import BoundaryMode, Wavelet, WaveletCoeffNd, WaveletDetailDict
 
 
 def _construct_3d_filt(lo: torch.Tensor, hi: torch.Tensor) -> torch.Tensor:
@@ -201,36 +179,7 @@
     result_lst.reverse()
     coeffs: WaveletCoeffNd = res_lll, *result_lst
 
-<<<<<<< HEAD
-    if ds:
-        _unfold_axes_fn = partial(_unfold_axes, ds=ds, keep_no=3)
-        result = _map_result(result, _unfold_axes_fn)
-
-    if tuple(axes) != (-3, -2, -1):
-        undo_swap_fn = partial(_undo_swap_axes, axes=axes)
-        result = _map_result(result, undo_swap_fn)
-
-    return result
-
-
-def _waverec3d_fold_channels_3d_list(
-    coeffs: WaveletCoeffNd,
-) -> tuple[
-    WaveletCoeffNd,
-    list[int],
-]:
-    # fold the input coefficients for processing conv2d_transpose.
-    fold_approx_coeff = _fold_axes(coeffs[0], 3)[0]
-    fold_coeffs: list[WaveletDetailDict] = []
-    ds = list(_check_if_tensor(coeffs[0]).shape)
-    fold_coeffs = [
-        {key: _fold_axes(value, 3)[0] for key, value in coeff.items()}
-        for coeff in coeffs[1:]
-    ]
-    return (fold_approx_coeff, *fold_coeffs), ds
-=======
     return _postprocess_coeffs(coeffs, ndim=3, ds=ds, axes=axes)
->>>>>>> 85b898a6
 
 
 def waverec3(
