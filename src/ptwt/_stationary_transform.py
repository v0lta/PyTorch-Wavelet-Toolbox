--- conflicted
+++ resolved
@@ -40,13 +40,8 @@
         # pad using reduced dimensions,
         # which will never throw the circular wrap error
         x = F.pad(x, reduced_padding_dimensions, mode="circular")
-<<<<<<< HEAD
-        # remove the pad width that was just padded,
-        # and repeat if any pad width is greater than zero
-=======
         # remove the pad width that was just padded, and repeat
         # if any pad width is greater than zero
->>>>>>> 0908c463
         padding_dimensions = [
             max(padding_dimension - trailing_dimension, 0)
             for padding_dimension in padding_dimensions
