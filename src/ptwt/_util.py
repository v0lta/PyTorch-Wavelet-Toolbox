--- conflicted
+++ resolved
@@ -809,7 +809,16 @@
     return list(reversed(list(grouper(padding, 2))))  # type:ignore[arg-type]
 
 
-<<<<<<< HEAD
+def _get_padding_n(
+    data: torch.Tensor, wavelet: Union[Wavelet, str], n: int
+) -> tuple[int, ...]:
+    wavelet_length = _get_len(wavelet)
+    rv: list[int] = []
+    for i in range(1, n + 1):
+        rv.extend(_get_pad(data.shape[-i], wavelet_length))
+    return tuple(rv)
+
+
 def fwt_pad_n(
     data: torch.Tensor,
     wavelet: Union[Wavelet, str],
@@ -854,21 +863,4 @@
         case "symmetric":
             return _pad_symmetric(data, _group_for_symmetric(padding))
         case _ as pytorch_mode:
-            return torch.nn.functional.pad(data, padding, mode=pytorch_mode)
-
-
-def _repack_symmetric(padding: tuple[int, ...]) -> list[tuple[int, int]]:
-    """Repack the padding tuple for symmetric padding."""
-    return list(reversed(list(grouper(padding, 2))))
-
-
-=======
->>>>>>> 18db39a2
-def _get_padding_n(
-    data: torch.Tensor, wavelet: Union[Wavelet, str], n: int
-) -> tuple[int, ...]:
-    wavelet_length = _get_len(wavelet)
-    rv: list[int] = []
-    for i in range(1, n + 1):
-        rv.extend(_get_pad(data.shape[-i], wavelet_length))
-    return tuple(rv)+            return torch.nn.functional.pad(data, padding, mode=pytorch_mode)