"""This module implements two-dimensional padded wavelet transforms.

The implementation relies on torch.nn.functional.conv2d and
torch.nn.functional.conv_transpose2d under the hood.
"""

from __future__ import annotations

from typing import Optional, Union

import pywt
import torch

from ._util import (
<<<<<<< HEAD
    _adjust_padding_at_reconstruction,
    _as_wavelet,
    _check_axes_argument,
    _check_if_tensor,
    _fold_axes,
    _get_filter_tensors,
    _get_len,
    _get_pad,
    _is_dtype_supported,
    _map_result,
    _outer,
    _pad_symmetric,
    _swap_axes,
    _translate_boundary_strings,
    _undo_swap_axes,
    _unfold_axes,
=======
    Wavelet,
    _check_same_device_dtype,
    _get_len,
    _outer,
    _pad_symmetric,
    _postprocess_coeffs,
    _postprocess_tensor,
    _preprocess_coeffs,
    _preprocess_tensor,
>>>>>>> 85b898a6
)
from .constants import BoundaryMode, Wavelet, WaveletCoeff2d, WaveletDetailTuple2d


def _construct_2d_filt(lo: torch.Tensor, hi: torch.Tensor) -> torch.Tensor:
    """Construct two-dimensional filters using outer products.

    Args:
        lo (torch.Tensor): Low-pass input filter.
        hi (torch.Tensor): High-pass input filter

    Returns:
        Stacked 2d-filters of dimension

        [filt_no, 1, height, width].

        The four filters are ordered ll, lh, hl, hh.

    """
    ll = _outer(lo, lo)
    lh = _outer(hi, lo)
    hl = _outer(lo, hi)
    hh = _outer(hi, hi)
    filt = torch.stack([ll, lh, hl, hh], 0)
    filt = filt.unsqueeze(1)
    return filt


def _fwt_pad2(
    data: torch.Tensor,
    wavelet: Union[Wavelet, str],
    *,
    mode: Optional[BoundaryMode] = None,
    padding: Optional[tuple[int, int, int, int]] = None,
) -> torch.Tensor:
    """Pad data for the 2d FWT.

    This function pads along the last two axes.

    Args:
        data (torch.Tensor): Input data with 4 dimensions.
        wavelet (Wavelet or str): A pywt wavelet compatible object or
            the name of a pywt wavelet.
            Refer to the output from ``pywt.wavelist(kind='discrete')``
            for possible choices.
        mode: The desired padding mode for extending the signal along the edges.
            Defaults to "reflect". See :data:`ptwt.constants.BoundaryMode`.
        padding (tuple[int, int, int, int], optional): A tuple
            (padl, padr, padt, padb) with the number of padded values
            on the left, right, top and bottom side of the last two
            axes of `data`. If None, the padding values are computed based
            on the signal shape and the wavelet length. Defaults to None.

    Returns:
        The padded output tensor.

    """
    if mode is None:
        mode = "reflect"
    pytorch_mode = _translate_boundary_strings(mode)

    if padding is None:
        padb, padt = _get_pad(data.shape[-2], _get_len(wavelet))
        padr, padl = _get_pad(data.shape[-1], _get_len(wavelet))
    else:
        padl, padr, padt, padb = padding
    if pytorch_mode == "symmetric":
        data_pad = _pad_symmetric(data, [(padt, padb), (padl, padr)])
    else:
        data_pad = torch.nn.functional.pad(
            data, [padl, padr, padt, padb], mode=pytorch_mode
        )
    return data_pad


def wavedec2(
    data: torch.Tensor,
    wavelet: Union[Wavelet, str],
    *,
    mode: BoundaryMode = "reflect",
    level: Optional[int] = None,
    axes: tuple[int, int] = (-2, -1),
) -> WaveletCoeff2d:
    r"""Run a two-dimensional fast wavelet transformation.

    This function relies on two-dimensional convolutions.
    Outer products allow the construction of 2d filters
    :math:`\mathbf{h}_k` for :math:`k\in\{a, h, v, d\}`
    from the 1d filter pair of the wavelet
    where :math:`a` denotes approximation,
    :math:`h` horizontal details,
    :math:`v` vertical details, and
    :math:`d` diagonal details.
    See the :ref:`FWT intro <sec-fwt-2d>`.

    The coefficients on level :math:`s` are calculated iteratively as

    .. math::
        \mathbf{c}_{k, s} = \mathbf{c}_{a, s-1} *_2 \mathbf{h}_k
        \quad \text{for $k \in \{a, h, v, d\}$}

    with :math:`\mathbf{c}_{a, 0} = \mathbf{x}_0` the original input image.
    :math:`*_2` indicates two dimensional-convolution.
    Set the `level` argument to choose the largest scale.

    Args:
        data (torch.Tensor): The input data tensor with at least two dimensions.
            By default 2d inputs are interpreted as ``[height, width]``,
            3d inputs are interpreted as ``[batch_size, height, width]``.
            4d inputs are interpreted as ``[batch_size, channels, height, width]``.
            The ``axes`` argument allows other interpretations.
        wavelet (Wavelet or str): A pywt wavelet compatible object or
            the name of a pywt wavelet.
            Refer to the output from ``pywt.wavelist(kind='discrete')``
            for possible choices.
        mode :
            The desired padding mode for extending the signal along the edges.
            See :data:`ptwt.constants.BoundaryMode`. Defaults to "reflect".
        level (int, optional): The maximum decomposition level.
            If None, the level is computed based on the signal shape.
            Defaults to None.
        axes (tuple[int, int]): Compute the transform over these axes of the `data`
            tensor. Defaults to (-2, -1).

    Returns:
        A tuple containing the wavelet coefficients in pywt order,
        see :data:`ptwt.constants.WaveletCoeff2d`.

    Example:
        >>> import ptwt, torch
        >>> from scipy import datasets
        >>> data = torch.tensor(datasets.face(), dtype=torch.float64)
        >>> # permute [H, W, C] -> [C, H, W]
        >>> data = data.permute(2, 0, 1)
        >>> # compute the FWT coefficients
        >>> coefficients = ptwt.wavedec2(data, "haar", level=2, mode="zero")

    """
    data, ds = _preprocess_tensor(data, ndim=2, axes=axes)
    dec_lo, dec_hi, _, _ = _get_filter_tensors(
        wavelet, flip=True, device=data.device, dtype=data.dtype
    )
    dec_filt = _construct_2d_filt(lo=dec_lo, hi=dec_hi)

    if level is None:
        level = pywt.dwtn_max_level([data.shape[-1], data.shape[-2]], wavelet)

    result_lst: list[WaveletDetailTuple2d] = []
    res_ll = data
    for _ in range(level):
        res_ll = _fwt_pad2(res_ll, wavelet, mode=mode)
        res = torch.nn.functional.conv2d(res_ll, dec_filt, stride=2)
        res_ll, res_lh, res_hl, res_hh = torch.split(res, 1, 1)
        to_append = WaveletDetailTuple2d(
            res_lh.squeeze(1), res_hl.squeeze(1), res_hh.squeeze(1)
        )
        result_lst.append(to_append)

    result_lst.reverse()
    res_ll = res_ll.squeeze(1)
    result: WaveletCoeff2d = res_ll, *result_lst

    result = _postprocess_coeffs(result, ndim=2, ds=ds, axes=axes)

    return result


def waverec2(
    coeffs: WaveletCoeff2d,
    wavelet: Union[Wavelet, str],
    axes: tuple[int, int] = (-2, -1),
) -> torch.Tensor:
    """Reconstruct a 2d signal from wavelet coefficients.

    Args:
        coeffs: The wavelet coefficient tuple produced by :data:`ptwt.wavedec2`.
            See :data:`ptwt.constants.WaveletCoeff2d`
        wavelet (Wavelet or str): A pywt wavelet compatible object or
            the name of a pywt wavelet.
            Refer to the output from ``pywt.wavelist(kind='discrete')``
            for possible choices.
        axes (tuple[int, int]): Compute the transform over these axes of the `data`
            tensor. Defaults to (-2, -1).

    Returns:
        The reconstructed signal tensor of shape ``[batch, height, width]`` or
        ``[batch, channel, height, width]`` depending on the input
        to :data:`ptwt.wavedec2`.

    Raises:
        ValueError: If coeffs is not in a shape as returned from
            :data:`ptwt.wavedec2` or if the dtype is not supported or
            if the provided axes input has length other
            than two or if the same axes it repeated twice.

    Example:
        >>> import ptwt, torch
        >>> from scipy import datasets
        >>> data = torch.tensor(datasets.face(), dtype=torch.float64)
        >>> # permute [H, W, C] -> [C, H, W]
        >>> data = data.permute(2, 0, 1)
        >>> # compute the forward fwt coefficients and the reconstruction
        >>> coefficients = ptwt.wavedec2(data, "haar", level=2, mode="constant")
        >>> reconstruction = ptwt.waverec2(coefficients, "haar")

    """
    coeffs, ds = _preprocess_coeffs(coeffs, ndim=2, axes=axes)
    torch_device, torch_dtype = _check_same_device_dtype(coeffs)

    _, _, rec_lo, rec_hi = _get_filter_tensors(
        wavelet, flip=False, device=torch_device, dtype=torch_dtype
    )
    filt_len = rec_lo.shape[-1]
    rec_filt = _construct_2d_filt(lo=rec_lo, hi=rec_hi)

    res_ll = coeffs[0]
    for c_pos, coeff_tuple in enumerate(coeffs[1:]):
        if not isinstance(coeff_tuple, tuple) or len(coeff_tuple) != 3:
            raise ValueError(
                f"Unexpected detail coefficient type: {type(coeff_tuple)}. Detail "
                "coefficients must be a 3-tuple of tensors as returned by "
                "wavedec2."
            )

        curr_shape = res_ll.shape
        for coeff in coeff_tuple:
            if coeff.shape != curr_shape:
                raise ValueError(
                    "All coefficients on each level must have the same shape"
                )

        res_lh, res_hl, res_hh = coeff_tuple
        res_ll = torch.stack([res_ll, res_lh, res_hl, res_hh], 1)
        res_ll = torch.nn.functional.conv_transpose2d(
            res_ll, rec_filt, stride=2
        ).squeeze(1)

        # remove the padding
        padl = (2 * filt_len - 3) // 2
        padr = (2 * filt_len - 3) // 2
        padt = (2 * filt_len - 3) // 2
        padb = (2 * filt_len - 3) // 2
        if c_pos < len(coeffs) - 2:
            padr, padl = _adjust_padding_at_reconstruction(
                res_ll.shape[-1], coeffs[c_pos + 2][0].shape[-1], padr, padl
            )
            padb, padt = _adjust_padding_at_reconstruction(
                res_ll.shape[-2], coeffs[c_pos + 2][0].shape[-2], padb, padt
            )

        if padt > 0:
            res_ll = res_ll[..., padt:, :]
        if padb > 0:
            res_ll = res_ll[..., :-padb, :]
        if padl > 0:
            res_ll = res_ll[..., padl:]
        if padr > 0:
            res_ll = res_ll[..., :-padr]

    res_ll = _postprocess_tensor(res_ll, ndim=2, ds=ds, axes=axes)

    return res_ll<|MERGE_RESOLUTION|>--- conflicted
+++ resolved
@@ -12,34 +12,18 @@
 import torch
 
 from ._util import (
-<<<<<<< HEAD
     _adjust_padding_at_reconstruction,
-    _as_wavelet,
-    _check_axes_argument,
-    _check_if_tensor,
-    _fold_axes,
+    _check_same_device_dtype,
     _get_filter_tensors,
     _get_len,
     _get_pad,
-    _is_dtype_supported,
-    _map_result,
-    _outer,
-    _pad_symmetric,
-    _swap_axes,
-    _translate_boundary_strings,
-    _undo_swap_axes,
-    _unfold_axes,
-=======
-    Wavelet,
-    _check_same_device_dtype,
-    _get_len,
     _outer,
     _pad_symmetric,
     _postprocess_coeffs,
     _postprocess_tensor,
     _preprocess_coeffs,
     _preprocess_tensor,
->>>>>>> 85b898a6
+    _translate_boundary_strings,
 )
 from .constants import BoundaryMode, Wavelet, WaveletCoeff2d, WaveletDetailTuple2d
 
