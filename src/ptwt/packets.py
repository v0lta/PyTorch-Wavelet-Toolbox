--- conflicted
+++ resolved
@@ -6,11 +6,7 @@
 from collections.abc import Callable, Sequence
 from functools import partial
 from itertools import product
-<<<<<<< HEAD
-from typing import TYPE_CHECKING, Optional, Union
-=======
-from typing import TYPE_CHECKING, Callable, Literal, Optional, Union, overload
->>>>>>> 4e271a8e
+from typing import TYPE_CHECKING, Literal, Optional, Union, overload
 
 import numpy as np
 import pywt
@@ -120,14 +116,7 @@
         self.maxlevel: Optional[int] = None
         self.axis = axis
         if data is not None:
-<<<<<<< HEAD
-            if len(data.shape) == 1:
-                # add a batch dimension.
-                data = data.unsqueeze(0)
             self.transform(data, maxlevel, lazy_init=lazy_init)
-=======
-            self.transform(data, maxlevel)
->>>>>>> 4e271a8e
         else:
             self.data = {}
 
@@ -196,13 +185,8 @@
                     _test_key(node + child)
 
                 data_a = self[node + "a"]
-<<<<<<< HEAD
                 data_d = self[node + "d"]
-                rec = self._get_waverec(data_a.shape[-1])([data_a, data_d])
-=======
-                data_b = self[node + "d"]
-                rec = self._get_waverec(data_a.shape[self.axis])([data_a, data_b])
->>>>>>> 4e271a8e
+                rec = self._get_waverec(data_a.shape[self.axis])([data_a, data_d])
                 if level > 0:
                     if rec.shape[self.axis] != self[node].shape[self.axis]:
                         assert (
@@ -280,15 +264,14 @@
         else:
             return graycode_order
 
-<<<<<<< HEAD
     def _expand_node(self, path: str) -> None:
         data = self[path]
-        res_lo, res_hi = self._get_wavedec(data.shape[-1])(data)
+        res_lo, res_hi = self._get_wavedec(data.shape[self.axis])(data)
         self.data[path + "a"] = res_lo
         self.data[path + "d"] = res_hi
 
     def _recursive_dwt(self, path: str) -> None:
-        if not self.maxlevel:
+        if self.maxlevel is None:
             raise AssertionError
 
         if len(path) >= self.maxlevel:
@@ -299,17 +282,6 @@
 
         for child in ["a", "d"]:
             self._recursive_dwt(path + child)
-=======
-    def _recursive_dwt(self, data: torch.Tensor, level: int, path: str) -> None:
-        if self.maxlevel is None:
-            raise AssertionError
-
-        self.data[path] = data
-        if level < self.maxlevel:
-            res_lo, res_hi = self._get_wavedec(data.shape[self.axis])(data)
-            self._recursive_dwt(res_lo, level + 1, path + "a")
-            self._recursive_dwt(res_hi, level + 1, path + "d")
->>>>>>> 4e271a8e
 
     def __getitem__(self, key: str) -> torch.Tensor:
         """Access the coefficients in the wavelet packets tree.
@@ -443,16 +415,8 @@
             maxlevel = pywt.dwt_max_level(min_transform_size, self.wavelet.dec_len)
         self.maxlevel = maxlevel
 
-<<<<<<< HEAD
-        if data.dim() == 2:
-            # add batch dim to unbatched input
-            data = data.unsqueeze(0)
-
         if not lazy_init:
             self._recursive_dwt2d(path="")
-=======
-        self._recursive_dwt2d(data, level=0, path="")
->>>>>>> 4e271a8e
         return self
 
     def reconstruct(self) -> WaveletPacket2D:
@@ -505,7 +469,8 @@
 
     def _expand_node(self, path: str) -> None:
         data = self[path]
-        result = self._get_wavedec(data.shape[-2:])(data)
+        transform_size = _swap_axes(data, self.axes).shape[-2:]
+        result = self._get_wavedec(transform_size)(data)
 
         # assert for type checking
         assert len(result) == 2
@@ -596,24 +561,13 @@
 
         return _fsdict_func
 
-<<<<<<< HEAD
     def _recursive_dwt2d(self, path: str) -> None:
-        if not self.maxlevel:
+        if self.maxlevel is None:
             raise AssertionError
 
         if len(path) >= self.maxlevel:
             # nothing to expand
             return
-=======
-    def _recursive_dwt2d(self, data: torch.Tensor, level: int, path: str) -> None:
-        if self.maxlevel is None:
-            raise AssertionError
-
-        self.data[path] = data
-        if level < self.maxlevel:
-            transform_size = _swap_axes(data, self.axes).shape[-2:]
-            result = self._get_wavedec(transform_size)(data)
->>>>>>> 4e271a8e
 
         self._expand_node(path)
         for child in ["a", "h", "v", "d"]:
