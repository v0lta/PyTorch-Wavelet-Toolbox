"""Implement 3D separable boundary transforms."""

from __future__ import annotations

import sys
from functools import partial
from typing import NamedTuple, Optional, Union

import numpy as np
import torch

from ._util import (
    Wavelet,
    _as_wavelet,
    _check_axes_argument,
<<<<<<< HEAD
    _check_same_device_dtype,
    _is_boundary_mode_supported,
    _postprocess_coeffs,
    _postprocess_tensor,
    _preprocess_coeffs,
    _preprocess_tensor,
)
from .constants import OrthogonalizeMethod, WaveletCoeffNd, WaveletDetailDict
=======
    _check_if_tensor,
    _deprecated_alias,
    _fold_axes,
    _is_dtype_supported,
    _is_orthogonalize_method_supported,
    _map_result,
    _swap_axes,
    _undo_swap_axes,
    _unfold_axes,
)
from .constants import BoundaryMode, OrthogonalizeMethod, WaveletCoeffNd
from .conv_transform_3 import _fwt_pad3, _waverec3d_fold_channels_3d_list
>>>>>>> b87482f2
from .matmul_transform import construct_boundary_a, construct_boundary_s
from .sparse_math import _batch_dim_mm


class _PadTuple(NamedTuple):
    """Replaces _PadTuple = namedtuple("_PadTuple", ("depth", "height", "width"))."""

    depth: bool
    height: bool
    width: bool


def _matrix_pad_3(
    depth: int, height: int, width: int
) -> tuple[int, int, int, _PadTuple]:
    pad_depth, pad_height, pad_width = (False, False, False)
    if height % 2 != 0:
        height += 1
        pad_height = True
    if width % 2 != 0:
        width += 1
        pad_width = True
    if depth % 2 != 0:
        depth += 1
        pad_depth = True
    return depth, height, width, _PadTuple(pad_depth, pad_height, pad_width)


class MatrixWavedec3(object):
    """Compute 3d separable transforms."""

    @_deprecated_alias(boundary="orthogonalization")
    def __init__(
        self,
        wavelet: Union[Wavelet, str],
        level: Optional[int] = None,
        axes: tuple[int, int, int] = (-3, -2, -1),
        orthogonalization: OrthogonalizeMethod = "qr",
        odd_coeff_padding_mode: BoundaryMode = "zero",
    ):
        """Create a *separable* three-dimensional fast boundary wavelet transform.

        Input signals should have the shape [batch_size, depth, height, width],
        this object transforms the last three dimensions.

        Args:
            wavelet (Wavelet or str): A pywt wavelet compatible object or
                the name of a pywt wavelet.
                Refer to the output from ``pywt.wavelist(kind='discrete')``
                for possible choices.
            level (int, optional): The desired decomposition level.
                Defaults to None.
            orthogonalization: The method used to orthogonalize
                boundary filters, see :data:`ptwt.constants.OrthogonalizeMethod`.
                Defaults to 'qr'.
            odd_coeff_padding_mode: The constructed FWT matrices require inputs
                with even lengths. Thus, any odd-length approximation coefficients
                are padded to an even length using this mode,
                see :data:`ptwt.constants.BoundaryMode`.
                Defaults to 'zero'.

        .. versionchanged:: 1.10
            The argument `boundary` has been renamed to `orthogonalization`.

        Raises:
            NotImplementedError: If the chosen orthogonalization method
                is not implemented.
            ValueError: If the analysis and synthesis filters do not have
                the same length.
        """
        self.wavelet = _as_wavelet(wavelet)
        self.level = level
        self.orthogonalization = orthogonalization
        self.odd_coeff_padding_mode = odd_coeff_padding_mode
        if len(axes) != 3:
            raise ValueError("3D transforms work with three axes.")
        else:
            _check_axes_argument(list(axes))
            self.axes = axes
        self.input_signal_shape: Optional[tuple[int, int, int]] = None
        self.fwt_matrix_list: list[list[torch.Tensor]] = []

        if not _is_orthogonalize_method_supported(self.orthogonalization):
            raise NotImplementedError
        if self.wavelet.dec_len != self.wavelet.rec_len:
            raise ValueError("All filters must have the same length")

    def _construct_analysis_matrices(
        self,
        device: Union[torch.device, str],
        dtype: torch.dtype,
    ) -> None:
        if self.level is None or self.input_signal_shape is None:
            raise AssertionError
        self.fwt_matrix_list = []
        self.size_list = []
        self.pad_list = []
        self.padded = False

        filt_len = self.wavelet.dec_len
        current_depth, current_height, current_width = self.input_signal_shape
        for curr_level in range(1, self.level + 1):
            if (
                current_height < filt_len
                or current_width < filt_len
                or current_depth < filt_len
            ):
                # we have reached the max decomposition depth.
                sys.stderr.write(
                    f"Warning: The selected number of decomposition levels {self.level}"
                    f" is too large for the given input shape {self.input_signal_shape}"
                    f". At level {curr_level}, at least one of the current signal "
                    f"depth, height, and width ({current_depth}, {current_height},"
                    f"{current_width}) is smaller "
                    f"then the filter length {filt_len}. Therefore, the transformation "
                    f"is only computed up to the decomposition level {curr_level-1}.\n"
                )
                break
            # the conv matrices require even length inputs.
            current_depth, current_height, current_width, pad_tuple = _matrix_pad_3(
                depth=current_depth, height=current_height, width=current_width
            )
            if any(pad_tuple):
                self.padded = True
            self.pad_list.append(pad_tuple)
            self.size_list.append((current_depth, current_height, current_width))

            matrix_construction_fun = partial(
                construct_boundary_a,
                wavelet=self.wavelet,
                orthogonalization=self.orthogonalization,
                device=device,
                dtype=dtype,
            )
            analysis_matrics = [
                matrix_construction_fun(length=dimension_length)
                for dimension_length in (current_depth, current_height, current_width)
            ]

            self.fwt_matrix_list.append(analysis_matrics)

            current_depth, current_height, current_width = (
                current_depth // 2,
                current_height // 2,
                current_width // 2,
            )
        self.size_list.append((current_depth, current_height, current_width))

    def __call__(self, input_signal: torch.Tensor) -> WaveletCoeffNd:
        """Compute a separable 3d-boundary wavelet transform.

        Args:
            input_signal (torch.Tensor): An input signal. For example
                of shape ``[batch_size, depth, height, width]``.

        Returns:
            The resulting coefficients for each level are stored in a tuple,
            see :data:`ptwt.constants.WaveletCoeffNd`.

        Raises:
            ValueError: If the input dimensions don't work.
        """
        input_signal, ds = _preprocess_tensor(
            input_signal, ndim=3, axes=self.axes, add_channel_dim=False
        )
        _, depth, height, width = input_signal.shape

        re_build = False
        if (
            self.input_signal_shape is None
            or self.input_signal_shape[0] != depth
            or self.input_signal_shape[1] != height
            or self.input_signal_shape[2] != width
        ):
            self.input_signal_shape = depth, height, width
            re_build = True

        if self.level is None:
            wlen = len(self.wavelet)
            self.level = int(
                np.min(
                    [
                        np.log2(depth / (wlen - 1)),
                        np.log2(height / (wlen - 1)),
                        np.log2(width / (wlen - 1)),
                    ]
                )
            )
            re_build = True
        elif self.level <= 0:
            raise ValueError("level must be a positive integer.")

        if not self.fwt_matrix_list or re_build:
            self._construct_analysis_matrices(
                device=input_signal.device, dtype=input_signal.dtype
            )

        split_list: list[WaveletDetailDict] = []
        lll = input_signal
        for scale, fwt_mats in enumerate(self.fwt_matrix_list):
            pad_tuple = self.pad_list[scale]
            padding_width = (0, 1) if pad_tuple.width else (0, 0)
            padding_height = (0, 1) if pad_tuple.height else (0, 0)
            padding_depth = (0, 1) if pad_tuple.depth else (0, 0)
            lll = _fwt_pad3(
                lll,
                wavelet=self.wavelet,
                mode=self.odd_coeff_padding_mode,
                padding=padding_width + padding_height + padding_depth,
            )

            for dim, mat in enumerate(fwt_mats[::-1]):
                lll = _batch_dim_mm(mat, lll, dim=(-1) * (dim + 1))

            def _split_rec(
                tensor: torch.Tensor,
                key: str,
                depth: int,
                to_dict: WaveletDetailDict,
            ) -> None:
                if key:
                    to_dict[key] = tensor
                if len(key) < depth:
                    dim = len(key) + 1
                    ca, cd = torch.split(tensor, tensor.shape[-dim] // 2, dim=-dim)
                    _split_rec(ca, "a" + key, depth, to_dict)
                    _split_rec(cd, "d" + key, depth, to_dict)

            coeff_dict: WaveletDetailDict = {}
            _split_rec(lll, "", 3, coeff_dict)
            lll = coeff_dict["aaa"]
            result_keys = list(
                filter(lambda x: len(x) == 3 and not x == "aaa", coeff_dict.keys())
            )
            coeff_dict = {
                key: tensor for key, tensor in coeff_dict.items() if key in result_keys
            }
            split_list.append(coeff_dict)

        split_list.reverse()
        coeffs: WaveletCoeffNd = lll, *split_list

        return _postprocess_coeffs(coeffs, ndim=3, ds=ds, axes=self.axes)


class MatrixWaverec3(object):
    """Reconstruct a signal from 3d-separable-fwt coefficients."""

    @_deprecated_alias(boundary="orthogonalization")
    def __init__(
        self,
        wavelet: Union[Wavelet, str],
        axes: tuple[int, int, int] = (-3, -2, -1),
        orthogonalization: OrthogonalizeMethod = "qr",
    ):
        """Compute a three-dimensional separable boundary wavelet synthesis transform.

        Args:
            wavelet (Wavelet or str): A pywt wavelet compatible object or
                the name of a pywt wavelet.
                Refer to the output from ``pywt.wavelist(kind='discrete')``
                for possible choices.
            axes (tuple[int, int, int]): Transform these axes instead of the
                last three. Defaults to (-3, -2, -1).
            orthogonalization: The method used to orthogonalize
                boundary filters, see :data:`ptwt.constants.OrthogonalizeMethod`.
                Defaults to 'qr'.

        .. versionchanged:: 1.10
            The argument `boundary` has been renamed to `orthogonalization`.

        Raises:
            NotImplementedError: If the selected `orthogonalization` mode
                is not supported.
            ValueError: If the wavelet filters have different lengths.
        """
        self.wavelet = _as_wavelet(wavelet)
        if len(axes) != 3:
            raise ValueError("3D transforms work with three axes")
        else:
            _check_axes_argument(list(axes))
            self.axes = axes
        self.orthogonalization = orthogonalization
        self.ifwt_matrix_list: list[list[torch.Tensor]] = []
        self.input_signal_shape: Optional[tuple[int, int, int]] = None
        self.level: Optional[int] = None

        if not _is_orthogonalize_method_supported(self.orthogonalization):
            raise NotImplementedError

        if self.wavelet.dec_len != self.wavelet.rec_len:
            raise ValueError("All filters must have the same length")

    def _construct_synthesis_matrices(
        self,
        device: Union[torch.device, str],
        dtype: torch.dtype,
    ) -> None:
        self.ifwt_matrix_list = []
        self.padded = False
        if self.level is None or self.input_signal_shape is None:
            raise AssertionError

        current_depth, current_height, current_width = self.input_signal_shape
        filt_len = self.wavelet.rec_len

        for curr_level in range(1, self.level + 1):
            if (
                current_depth < filt_len
                or current_height < filt_len
                or current_width < filt_len
            ):
                sys.stderr.write(
                    f"Warning: The selected number of decomposition levels {self.level}"
                    f" is too large for the given input shape {self.input_signal_shape}"
                    f". At level {curr_level}, at least one of the current signal "
                    f" depth, height and width ({current_depth}, {current_height}, "
                    f"{current_width}) is smaller than the filter length {filt_len}."
                    f" Therefore, the transformation "
                    f"is only computed up to the decomposition level {curr_level-1}.\n"
                )
                break
            # the conv matrices require even length inputs.
            current_depth, current_height, current_width, pad_tuple = _matrix_pad_3(
                depth=current_depth, height=current_height, width=current_width
            )
            if any(pad_tuple):
                self.padded = True

            matrix_construction_fun = partial(
                construct_boundary_s,
                wavelet=self.wavelet,
                orthogonalization=self.orthogonalization,
                device=device,
                dtype=dtype,
            )
            synthesis_matrices = [
                matrix_construction_fun(length=dimension_length)
                for dimension_length in (current_depth, current_height, current_width)
            ]

            self.ifwt_matrix_list.append(synthesis_matrices)
            current_depth, current_height, current_width = (
                current_depth // 2,
                current_height // 2,
                current_width // 2,
            )

    def _cat_coeff_recursive(self, input_dict: WaveletDetailDict) -> torch.Tensor:
        done_dict = {}
        a_initial_keys = list(filter(lambda x: x[0] == "a", input_dict.keys()))
        for a_key in a_initial_keys:
            d_key = "d" + a_key[1:]
            cat_d = input_dict[d_key]
            d_shape = cat_d.shape
            # undo any analysis padding.
            cat_a = input_dict[a_key][:, : d_shape[1], : d_shape[2], : d_shape[3]]
            cat_tensor = torch.cat([cat_a, cat_d], dim=-len(a_key))
            if a_key[1:]:
                done_dict[a_key[1:]] = cat_tensor
            else:
                return cat_tensor
        return self._cat_coeff_recursive(done_dict)

    def __call__(self, coefficients: WaveletCoeffNd) -> torch.Tensor:
        """Reconstruct a batched 3d-signal from its coefficients.

        Args:
            coefficients (WaveletCoeffNd):
                The output from the `MatrixWavedec3` object,
                see :data:`ptwt.constants.WaveletCoeffNd`.

        Returns:
            torch.Tensor: A reconstruction of the original signal.

        Raises:
            ValueError: If the data structure is inconsistent.
        """
        coefficients, ds = _preprocess_coeffs(coefficients, ndim=3, axes=self.axes)
        torch_device, torch_dtype = _check_same_device_dtype(coefficients)

        level = len(coefficients) - 1
        if type(coefficients[-1]) is dict:
            depth, height, width = tuple(
                c * 2 for c in coefficients[-1]["ddd"].shape[-3:]
            )
        else:
            raise ValueError("Waverec3 expects dicts of tensors.")

        re_build = False
        if (
            self.input_signal_shape is None
            or self.input_signal_shape[0] != depth
            or self.input_signal_shape[1] != height
            or self.input_signal_shape[2] != width
        ):
            self.input_signal_shape = depth, height, width
            re_build = True

        if self.level != level:
            self.level = level
            re_build = True

        if not self.ifwt_matrix_list or re_build:
            self._construct_synthesis_matrices(
                device=torch_device,
                dtype=torch_dtype,
            )

        lll = coefficients[0]
        for c_pos, coeff_dict in enumerate(coefficients[1:]):
            if not isinstance(coeff_dict, dict) or len(coeff_dict) != 7:
                raise ValueError(
                    f"Unexpected detail coefficient type: {type(coeff_dict)}. Detail "
                    "coefficients must be a dict containing 7 tensors as returned by "
                    "MatrixWavedec3."
                )
            test_shape = None
            for coeff in coeff_dict.values():
                if test_shape is None:
                    test_shape = coeff.shape
                elif test_shape != coeff.shape:
                    raise ValueError(
                        "All coefficients on each level must have the same shape"
                    )

            coeff_dict["a" * len(list(coeff_dict.keys())[-1])] = lll
            lll = self._cat_coeff_recursive(coeff_dict)

            for dim, mat in enumerate(self.ifwt_matrix_list[level - 1 - c_pos][::-1]):
                lll = _batch_dim_mm(mat, lll, dim=(-1) * (dim + 1))

        return _postprocess_tensor(lll, ndim=3, ds=ds, axes=self.axes)<|MERGE_RESOLUTION|>--- conflicted
+++ resolved
@@ -13,29 +13,17 @@
     Wavelet,
     _as_wavelet,
     _check_axes_argument,
-<<<<<<< HEAD
     _check_same_device_dtype,
-    _is_boundary_mode_supported,
     _postprocess_coeffs,
     _postprocess_tensor,
     _preprocess_coeffs,
     _preprocess_tensor,
+    _deprecated_alias,
+    _is_orthogonalize_method_supported,
 )
 from .constants import OrthogonalizeMethod, WaveletCoeffNd, WaveletDetailDict
-=======
-    _check_if_tensor,
-    _deprecated_alias,
-    _fold_axes,
-    _is_dtype_supported,
-    _is_orthogonalize_method_supported,
-    _map_result,
-    _swap_axes,
-    _undo_swap_axes,
-    _unfold_axes,
-)
 from .constants import BoundaryMode, OrthogonalizeMethod, WaveletCoeffNd
-from .conv_transform_3 import _fwt_pad3, _waverec3d_fold_channels_3d_list
->>>>>>> b87482f2
+from .conv_transform_3 import _fwt_pad3
 from .matmul_transform import construct_boundary_a, construct_boundary_s
 from .sparse_math import _batch_dim_mm
 
