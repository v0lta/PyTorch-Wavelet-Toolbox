--- conflicted
+++ resolved
@@ -12,22 +12,11 @@
 #
 import os
 import sys
-<<<<<<< HEAD
-=======
-
-sys.path.insert(0, os.path.abspath("../src"))
->>>>>>> 6565e607
 
 sys.path.insert(0, os.path.abspath("../src"))
 
 
-<<<<<<< HEAD
 # -- Project information -----------------------------------------------------
-=======
-project = "PyTorch-Wavelet-Toolbox"
-copyright = "2022, Moritz Wolter"
-author = "Moritz Wolter"
->>>>>>> 6565e607
 
 project = "PyTorch-Wavelet-Toolbox"
 copyright = "2024, the ptwt-team"
@@ -41,17 +30,11 @@
     "sphinx.ext.napoleon",
     "sphinx.ext.autodoc",
     "sphinx.ext.intersphinx",
-<<<<<<< HEAD
     "sphinx.ext.mathjax",
     "sphinx.ext.todo",
     "sphinx.ext.coverage",
     "sphinx.ext.viewcode",
     "sphinxcontrib.bibtex",
-=======
-    "sphinx.ext.todo",
-    "sphinx.ext.coverage",
-    "sphinx.ext.viewcode",
->>>>>>> 6565e607
 ]
 
 napoleon_google_docstring = True
@@ -75,7 +58,6 @@
 # a list of builtin themes.
 #
 
-<<<<<<< HEAD
 html_theme = "sphinx_book_theme"
 
 html_theme_options = {
@@ -83,33 +65,12 @@
     "repository_url": "https://github.com/v0lta/PyTorch-Wavelet-Toolbox",
     "use_repository_button": True,
     "navigation_with_keys": False,
-=======
-html_theme = "alabaster"
-html_sidebars = {
-    "**": [
-        "about.html",
-        "navigation.html",
-        "searchbox.html",
-    ]
-}
-
-html_theme_options = {
-    "github_user": "v0lta",
-    "github_repo": "PyTorch-Wavelet-Toolbox",
-    "github_banner": "false",
-    "show_related": "true",
-    "page_width": "auto",
-    "sidebar_width": "250px",
->>>>>>> 6565e607
 }
 
 html_favicon = "_static/favicon.ico"
 html_logo = "_static/shannon.png"
 
-<<<<<<< HEAD
-=======
 html_favicon = "favicon/favicon.ico"
->>>>>>> 6565e607
 
 # Add any paths that contain custom static files (such as style sheets) here,
 # relative to this directory. They are copied after the builtin static files,
