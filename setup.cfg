##########################
# Setup.py Configuration #
##########################
[metadata]
name = ptwt
version = 0.1.9-dev
description = Differentiable and gpu enabled fast wavelet transforms in PyTorch
long_description = file: README.rst
long_description_content_type = text/x-rst

# URLs associated with the project
url = https://github.com/v0lta/PyTorch-Wavelet-Toolbox
download_url = https://github.com/v0lta/PyTorch-Wavelet-Toolbox/releases
project_urls =
    Bug Tracker = https://github.com/v0lta/PyTorch-Wavelet-Toolbox/issues
    Source Code = https://github.com/v0lta/PyTorch-Wavelet-Toolbox


keywords =
    Wavelets
    Wavelet Transform
    Fast Wavelet Transform
    Boundary Wavelets
    PyTorch

# Author information
author = Moritz Wolter and Felix Blanke
author_email = moritz@wolter.tech
maintainer = Moritz Wolter and Felix Blanke
maintainer_email = moritz@wolter.tech

# License information
license = EUPL-1.2
license_files = LICENSE

classifiers =
    License :: OSI Approved :: European Union Public Licence 1.2 (EUPL 1.2)
    Development Status :: 4 - Beta
    Environment :: Console
    Intended Audience :: Science/Research
    Operating System :: OS Independent
    Programming Language :: Python
    Programming Language :: Python :: 3.9
    Programming Language :: Python :: 3.11
    Programming Language :: Python :: 3 :: Only
    Topic :: Scientific/Engineering :: Artificial Intelligence

[options]
install_requires =
    PyWavelets
    torch
<<<<<<< HEAD
    scipy>=1.10
    pooch
=======
>>>>>>> 638a3c0b
    numpy

python_requires = >=3.9

packages = find:
package_dir =
    = src

[options.packages.find]
where = src

[options.extras_require]
tests =
    pytest
    scipy>=1.10
    # pooch is an optional scipy dependency for getting datasets
    pooch
typing =
    mypy
    # needed otherwise pytest decorators don't get typed properly
    pytest
examples =
    matplotlib

##########################
# Darglint Configuration #
##########################
[darglint]
docstring_style = google
strictness = short<|MERGE_RESOLUTION|>--- conflicted
+++ resolved
@@ -49,11 +49,6 @@
 install_requires =
     PyWavelets
     torch
-<<<<<<< HEAD
-    scipy>=1.10
-    pooch
-=======
->>>>>>> 638a3c0b
     numpy
 
 python_requires = >=3.9
